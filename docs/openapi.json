{
    "openapi": "3.1.0",
    "info": {
        "title": "Lightspeed Core Service (LCS) service - OpenAPI",
        "summary": "Lightspeed Core Service (LCS) service API specification.",
        "description": "Lightspeed Core Service (LCS) service API specification.",
        "contact": {
            "name": "Pavel Tisnovsky",
            "url": "https://github.com/tisnik/",
            "email": "ptisnovs@redhat.com"
        },
        "license": {
            "name": "Apache 2.0",
            "url": "https://www.apache.org/licenses/LICENSE-2.0.html"
        },
        "version": "0.2.0"
    },
    "servers": [
        {
            "url": "http://localhost:8080/",
            "description": "Locally running service"
        }
    ],
    "paths": {
        "/": {
            "get": {
                "tags": [
                    "root"
                ],
                "summary": "Root Endpoint Handler",
                "description": "Handle request to the / endpoint.",
                "operationId": "root_endpoint_handler__get",
                "responses": {
                    "200": {
                        "description": "Successful Response",
                        "content": {
                            "text/html": {
                                "schema": {
                                    "type": "string"
                                }
                            }
                        }
                    }
                }
            }
        },
        "/v1/info": {
            "get": {
                "tags": [
                    "info"
                ],
                "summary": "Info Endpoint Handler",
                "description": "Handle request to the /info endpoint.\n\nProcess GET requests to the /info endpoint, returning the\nservice name, version and Llama-stack version.\n\nReturns:\n    InfoResponse: An object containing the service's name and version.",
                "operationId": "info_endpoint_handler_v1_info_get",
                "responses": {
                    "200": {
                        "description": "Successful Response",
                        "content": {
                            "application/json": {
                                "schema": {
                                    "$ref": "#/components/schemas/InfoResponse"
                                }
                            }
                        },
                        "name": "Service name",
                        "service_version": "Service version",
                        "llama_stack_version": "Llama Stack version"
                    },
                    "500": {
                        "description": "Internal Server Error",
                        "detail": {
                            "response": "Unable to connect to Llama Stack",
                            "cause": "Connection error."
                        }
                    }
                }
            }
        },
        "/v1/models": {
            "get": {
                "tags": [
                    "models"
                ],
                "summary": "Models Endpoint Handler",
                "description": "Handle requests to the /models endpoint.\n\nProcess GET requests to the /models endpoint, returning a list of available\nmodels from the Llama Stack service.\n\nRaises:\n    HTTPException: If unable to connect to the Llama Stack server or if\n    model retrieval fails for any reason.\n\nReturns:\n    ModelsResponse: An object containing the list of available models.",
                "operationId": "models_endpoint_handler_v1_models_get",
                "responses": {
                    "200": {
                        "description": "Successful Response",
                        "content": {
                            "application/json": {
                                "schema": {
                                    "$ref": "#/components/schemas/ModelsResponse"
                                }
                            }
                        },
                        "models": [
                            {
                                "identifier": "all-MiniLM-L6-v2",
                                "metadata": {
                                    "embedding_dimension": 384
                                },
                                "api_model_type": "embedding",
                                "provider_id": "ollama",
                                "provider_resource_id": "all-minilm:latest",
                                "type": "model",
                                "model_type": "embedding"
                            },
                            {
                                "identifier": "llama3.2:3b-instruct-fp16",
                                "metadata": {},
                                "api_model_type": "llm",
                                "provider_id": "ollama",
                                "provider_resource_id": "llama3.2:3b-instruct-fp16",
                                "type": "model",
                                "model_type": "llm"
                            }
                        ]
                    },
                    "500": {
                        "description": "Connection to Llama Stack is broken"
                    }
                }
            }
        },
        "/v1/query": {
            "post": {
                "tags": [
                    "query"
                ],
                "summary": "Query Endpoint Handler",
                "description": "Handle request to the /query endpoint.\n\nProcesses a POST request to the /query endpoint, forwarding the\nuser's query to a selected Llama Stack LLM or agent and\nreturning the generated response.\n\nValidates configuration and authentication, selects the appropriate model\nand provider, retrieves the LLM response, updates metrics, and optionally\nstores a transcript of the interaction. Handles connection errors to the\nLlama Stack service by returning an HTTP 500 error.\n\nReturns:\n    QueryResponse: Contains the conversation ID and the LLM-generated response.",
                "operationId": "query_endpoint_handler_v1_query_post",
                "requestBody": {
                    "content": {
                        "application/json": {
                            "schema": {
                                "$ref": "#/components/schemas/QueryRequest"
                            }
                        }
                    },
                    "required": true
                },
                "responses": {
                    "200": {
                        "description": "Successful Response",
                        "content": {
                            "application/json": {
                                "schema": {
                                    "$ref": "#/components/schemas/QueryResponse"
                                }
                            }
                        },
                        "conversation_id": "123e4567-e89b-12d3-a456-426614174000",
                        "response": "LLM answer",
                        "referenced_documents": [
                            {
                                "doc_url": "https://docs.openshift.com/container-platform/4.15/operators/olm/index.html",
                                "doc_title": "Operator Lifecycle Manager (OLM)"
                            }
                        ]
                    },
                    "400": {
                        "description": "Missing or invalid credentials provided by client",
                        "content": {
                            "application/json": {
                                "schema": {
                                    "$ref": "#/components/schemas/UnauthorizedResponse"
                                }
                            }
                        }
                    },
                    "403": {
                        "description": "User is not authorized",
                        "content": {
                            "application/json": {
                                "schema": {
                                    "$ref": "#/components/schemas/ForbiddenResponse"
                                }
                            }
                        }
                    },
                    "500": {
                        "description": "Internal Server Error",
                        "detail": {
                            "response": "Unable to connect to Llama Stack",
                            "cause": "Connection error."
                        }
                    },
                    "422": {
                        "description": "Validation Error",
                        "content": {
                            "application/json": {
                                "schema": {
                                    "$ref": "#/components/schemas/HTTPValidationError"
                                }
                            }
                        }
                    }
                }
            }
        },
        "/v1/streaming_query": {
            "post": {
                "tags": [
                    "streaming_query"
                ],
                "summary": "Streaming Query Endpoint Handler",
                "description": "Handle request to the /streaming_query endpoint.\n\nThis endpoint receives a query request, authenticates the user,\nselects the appropriate model and provider, and streams\nincremental response events from the Llama Stack backend to the\nclient. Events include start, token updates, tool calls, turn\ncompletions, errors, and end-of-stream metadata. Optionally\nstores the conversation transcript if enabled in configuration.\n\nReturns:\n    StreamingResponse: An HTTP streaming response yielding\n    SSE-formatted events for the query lifecycle.\n\nRaises:\n    HTTPException: Returns HTTP 500 if unable to connect to the\n    Llama Stack server.",
                "operationId": "streaming_query_endpoint_handler_v1_streaming_query_post",
                "requestBody": {
                    "content": {
                        "application/json": {
                            "schema": {
                                "$ref": "#/components/schemas/QueryRequest"
                            }
                        }
                    },
                    "required": true
                },
                "responses": {
                    "200": {
                        "description": "Streaming response with Server-Sent Events",
                        "content": {
                            "application/json": {
                                "schema": {}
                            },
                            "text/event-stream": {
                                "schema": {
                                    "type": "string",
                                    "example": "data: {\"event\": \"start\", \"data\": {\"conversation_id\": \"123e4567-e89b-12d3-a456-426614174000\"}}\n\ndata: {\"event\": \"token\", \"data\": {\"id\": 0, \"role\": \"inference\", \"token\": \"Hello\"}}\n\ndata: {\"event\": \"end\", \"data\": {\"referenced_documents\": [], \"truncated\": null, \"input_tokens\": 0, \"output_tokens\": 0}, \"available_quotas\": {}}\n\n"
                                }
                            }
                        }
                    },
                    "400": {
                        "description": "Missing or invalid credentials provided by client",
                        "content": {
                            "application/json": {
                                "schema": {
                                    "$ref": "#/components/schemas/UnauthorizedResponse"
                                }
                            }
                        }
                    },
                    "401": {
                        "description": "Unauthorized: Invalid or missing Bearer token for k8s auth",
                        "content": {
                            "application/json": {
                                "schema": {
                                    "$ref": "#/components/schemas/UnauthorizedResponse"
                                }
                            }
                        }
                    },
                    "403": {
                        "description": "User is not authorized",
                        "content": {
                            "application/json": {
                                "schema": {
                                    "$ref": "#/components/schemas/ForbiddenResponse"
                                }
                            }
                        }
                    },
                    "500": {
                        "description": "Internal Server Error",
                        "detail": {
                            "response": "Unable to connect to Llama Stack",
                            "cause": "Connection error."
                        }
                    },
                    "422": {
                        "description": "Validation Error",
                        "content": {
                            "application/json": {
                                "schema": {
                                    "$ref": "#/components/schemas/HTTPValidationError"
                                }
                            }
                        }
                    }
                }
            }
        },
        "/v1/config": {
            "get": {
                "tags": [
                    "config"
                ],
                "summary": "Config Endpoint Handler",
                "description": "Handle requests to the /config endpoint.\n\nProcess GET requests to the /config endpoint and returns the\ncurrent service configuration.\n\nReturns:\n    Configuration: The loaded service configuration object.",
                "operationId": "config_endpoint_handler_v1_config_get",
                "responses": {
                    "200": {
                        "description": "Successful Response",
                        "content": {
                            "application/json": {
                                "schema": {
                                    "$ref": "#/components/schemas/Configuration"
                                }
                            }
                        },
                        "name": "foo bar baz",
                        "service": {
                            "host": "localhost",
                            "port": 8080,
                            "auth_enabled": false,
                            "workers": 1,
                            "color_log": true,
                            "access_log": true,
                            "tls_config": {
                                "tls_certificate_path": "config/certificate.crt",
                                "tls_key_path": "config/private.key"
                            }
                        },
                        "llama_stack": {
                            "url": "http://localhost:8321",
                            "api_key": "*****",
                            "use_as_library_client": false
                        },
                        "user_data_collection": {
                            "feedback_enabled": true,
                            "feedback_storage": "/tmp/data/feedback",
                            "transcripts_enabled": false
                        },
                        "mcp_servers": [
                            {
                                "name": "server1",
                                "provider_id": "provider1",
                                "url": "http://url.com:1"
                            },
                            {
                                "name": "server2",
                                "provider_id": "provider2",
                                "url": "http://url.com:2"
                            },
                            {
                                "name": "server3",
                                "provider_id": "provider3",
                                "url": "http://url.com:3"
                            }
                        ]
                    },
                    "503": {
                        "description": "Service Unavailable",
                        "detail": {
                            "response": "Configuration is not loaded"
                        }
                    }
                }
            }
        },
        "/v1/feedback": {
            "post": {
                "tags": [
                    "feedback"
                ],
                "summary": "Feedback Endpoint Handler",
                "description": "Handle feedback requests.\n\nProcesses a user feedback submission, storing the feedback and\nreturning a confirmation response.\n\nArgs:\n    feedback_request: The request containing feedback information.\n    ensure_feedback_enabled: The feedback handler (FastAPI Depends) that\n        will handle feedback status checks.\n    auth: The Authentication handler (FastAPI Depends) that will\n        handle authentication Logic.\n\nReturns:\n    Response indicating the status of the feedback storage request.\n\nRaises:\n    HTTPException: Returns HTTP 500 if feedback storage fails.",
                "operationId": "feedback_endpoint_handler_v1_feedback_post",
                "requestBody": {
                    "content": {
                        "application/json": {
                            "schema": {
                                "$ref": "#/components/schemas/FeedbackRequest"
                            }
                        }
                    },
                    "required": true
                },
                "responses": {
                    "200": {
                        "description": "Feedback received and stored",
                        "content": {
                            "application/json": {
                                "schema": {
                                    "$ref": "#/components/schemas/FeedbackResponse"
                                }
                            }
                        }
                    },
                    "401": {
                        "description": "Missing or invalid credentials provided by client",
                        "content": {
                            "application/json": {
                                "schema": {
                                    "$ref": "#/components/schemas/UnauthorizedResponse"
                                }
                            }
                        }
                    },
                    "403": {
                        "description": "Client does not have permission to access resource",
                        "content": {
                            "application/json": {
                                "schema": {
                                    "$ref": "#/components/schemas/ForbiddenResponse"
                                }
                            }
                        }
                    },
                    "500": {
                        "description": "User feedback can not be stored",
                        "content": {
                            "application/json": {
                                "schema": {
                                    "$ref": "#/components/schemas/ErrorResponse"
                                }
                            }
                        }
                    },
                    "422": {
                        "description": "Validation Error",
                        "content": {
                            "application/json": {
                                "schema": {
                                    "$ref": "#/components/schemas/HTTPValidationError"
                                }
                            }
                        }
                    }
                }
            }
        },
        "/v1/feedback/status": {
            "get": {
                "tags": [
                    "feedback"
                ],
                "summary": "Feedback Status",
                "description": "Handle feedback status requests.\n\nReturn the current enabled status of the feedback\nfunctionality.\n\nReturns:\n    StatusResponse: Indicates whether feedback collection is enabled.",
                "operationId": "feedback_status_v1_feedback_status_get",
                "responses": {
                    "200": {
                        "description": "Successful Response",
                        "content": {
                            "application/json": {
                                "schema": {
                                    "$ref": "#/components/schemas/StatusResponse"
                                }
                            }
                        }
                    }
                }
            },
            "put": {
                "tags": [
                    "feedback"
                ],
                "summary": "Update Feedback Status",
                "description": "Handle feedback status update requests.\n\nTakes a request with the desired state of the feedback status.\nReturns the updated state of the feedback status based on the request's value.\nThese changes are for the life of the service and are on a per-worker basis.\n\nReturns:\n    FeedbackStatusUpdateResponse: Indicates whether feedback is enabled.",
                "operationId": "update_feedback_status_v1_feedback_status_put",
                "requestBody": {
                    "content": {
                        "application/json": {
                            "schema": {
                                "$ref": "#/components/schemas/FeedbackStatusUpdateRequest"
                            }
                        }
                    },
                    "required": true
                },
                "responses": {
                    "200": {
                        "description": "Successful Response",
                        "content": {
                            "application/json": {
                                "schema": {
                                    "$ref": "#/components/schemas/FeedbackStatusUpdateResponse"
                                }
                            }
                        }
                    },
                    "422": {
                        "description": "Validation Error",
                        "content": {
                            "application/json": {
                                "schema": {
                                    "$ref": "#/components/schemas/HTTPValidationError"
                                }
                            }
                        }
                    }
                }
            }
        },
        "/v1/conversations": {
            "get": {
                "tags": [
                    "conversations"
                ],
                "summary": "Get Conversations List Endpoint Handler",
                "description": "Handle request to retrieve all conversations for the authenticated user.",
                "operationId": "get_conversations_list_endpoint_handler_v1_conversations_get",
                "responses": {
                    "200": {
                        "description": "Successful Response",
                        "content": {
                            "application/json": {
                                "schema": {
                                    "$ref": "#/components/schemas/ConversationsListResponse"
                                }
                            }
                        },
                        "conversations": [
                            {
                                "conversation_id": "123e4567-e89b-12d3-a456-426614174000",
                                "created_at": "2024-01-01T00:00:00Z",
                                "last_message_at": "2024-01-01T00:05:00Z",
                                "last_used_model": "gemini/gemini-1.5-flash",
                                "last_used_provider": "gemini",
                                "message_count": 5
                            },
                            {
                                "conversation_id": "456e7890-e12b-34d5-a678-901234567890",
                                "created_at": "2024-01-01T01:00:00Z",
                                "last_message_at": "2024-01-01T01:02:00Z",
                                "last_used_model": "gemini/gemini-2.0-flash",
                                "last_used_provider": "gemini",
                                "message_count": 2
                            }
                        ]
                    },
                    "400": {
                        "description": "Missing or invalid credentials provided by client",
                        "content": {
                            "application/json": {
                                "schema": {
                                    "$ref": "#/components/schemas/UnauthorizedResponse"
                                }
                            }
                        }
                    },
                    "401": {
                        "description": "Unauthorized: Invalid or missing Bearer token",
                        "content": {
                            "application/json": {
                                "schema": {
                                    "$ref": "#/components/schemas/UnauthorizedResponse"
                                }
                            }
                        }
                    },
                    "503": {
                        "description": "Service Unavailable",
                        "detail": {
                            "response": "Unable to connect to Llama Stack",
                            "cause": "Connection error."
                        }
                    }
                }
            }
        },
        "/v1/conversations/{conversation_id}": {
            "get": {
                "tags": [
                    "conversations"
                ],
                "summary": "Get Conversation Endpoint Handler",
                "description": "Handle request to retrieve a conversation by ID.\n\nRetrieve a conversation's chat history by its ID. Then fetches\nthe conversation session from the Llama Stack backend,\nsimplifies the session data to essential chat history, and\nreturns it in a structured response. Raises HTTP 400 for\ninvalid IDs, 404 if not found, 503 if the backend is\nunavailable, and 500 for unexpected errors.\n\nParameters:\n    conversation_id (str): Unique identifier of the conversation to retrieve.\n\nReturns:\n    ConversationResponse: Structured response containing the conversation\n    ID and simplified chat history.",
                "operationId": "get_conversation_endpoint_handler_v1_conversations__conversation_id__get",
                "parameters": [
                    {
                        "name": "conversation_id",
                        "in": "path",
                        "required": true,
                        "schema": {
                            "type": "string",
                            "title": "Conversation Id"
                        }
                    }
                ],
                "responses": {
                    "200": {
                        "description": "Successful Response",
                        "content": {
                            "application/json": {
                                "schema": {
                                    "$ref": "#/components/schemas/ConversationResponse"
                                }
                            }
                        },
                        "conversation_id": "123e4567-e89b-12d3-a456-426614174000",
                        "chat_history": [
                            {
                                "messages": [
                                    {
                                        "content": "Hi",
                                        "type": "user"
                                    },
                                    {
                                        "content": "Hello!",
                                        "type": "assistant"
                                    }
                                ],
                                "started_at": "2024-01-01T00:00:00Z",
                                "completed_at": "2024-01-01T00:00:05Z"
                            }
                        ]
                    },
                    "400": {
                        "description": "Missing or invalid credentials provided by client",
                        "content": {
                            "application/json": {
                                "schema": {
                                    "$ref": "#/components/schemas/UnauthorizedResponse"
                                }
                            }
                        }
                    },
                    "401": {
                        "description": "Unauthorized: Invalid or missing Bearer token",
                        "content": {
                            "application/json": {
                                "schema": {
                                    "$ref": "#/components/schemas/UnauthorizedResponse"
                                }
                            }
                        }
                    },
                    "404": {
                        "detail": {
                            "response": "Conversation not found",
                            "cause": "The specified conversation ID does not exist."
                        },
                        "description": "Not Found"
                    },
                    "503": {
                        "detail": {
                            "response": "Unable to connect to Llama Stack",
                            "cause": "Connection error."
                        },
                        "description": "Service Unavailable"
                    },
                    "422": {
                        "description": "Validation Error",
                        "content": {
                            "application/json": {
                                "schema": {
                                    "$ref": "#/components/schemas/HTTPValidationError"
                                }
                            }
                        }
                    }
                }
            },
            "delete": {
                "tags": [
                    "conversations"
                ],
                "summary": "Delete Conversation Endpoint Handler",
                "description": "Handle request to delete a conversation by ID.\n\nValidates the conversation ID format and attempts to delete the\ncorresponding session from the Llama Stack backend. Raises HTTP\nerrors for invalid IDs, not found conversations, connection\nissues, or unexpected failures.\n\nReturns:\n    ConversationDeleteResponse: Response indicating the result of the deletion operation.",
                "operationId": "delete_conversation_endpoint_handler_v1_conversations__conversation_id__delete",
                "parameters": [
                    {
                        "name": "conversation_id",
                        "in": "path",
                        "required": true,
                        "schema": {
                            "type": "string",
                            "title": "Conversation Id"
                        }
                    }
                ],
                "responses": {
                    "200": {
                        "description": "Successful Response",
                        "content": {
                            "application/json": {
                                "schema": {
                                    "$ref": "#/components/schemas/ConversationDeleteResponse"
                                }
                            }
                        },
                        "conversation_id": "123e4567-e89b-12d3-a456-426614174000",
                        "success": true,
                        "message": "Conversation deleted successfully"
                    },
                    "400": {
                        "description": "Missing or invalid credentials provided by client",
                        "content": {
                            "application/json": {
                                "schema": {
                                    "$ref": "#/components/schemas/UnauthorizedResponse"
                                }
                            }
                        }
                    },
                    "401": {
                        "description": "Unauthorized: Invalid or missing Bearer token",
                        "content": {
                            "application/json": {
                                "schema": {
                                    "$ref": "#/components/schemas/UnauthorizedResponse"
                                }
                            }
                        }
                    },
                    "404": {
                        "detail": {
                            "response": "Conversation not found",
                            "cause": "The specified conversation ID does not exist."
                        },
                        "description": "Not Found"
                    },
                    "503": {
                        "detail": {
                            "response": "Unable to connect to Llama Stack",
                            "cause": "Connection error."
                        },
                        "description": "Service Unavailable"
                    },
                    "422": {
                        "description": "Validation Error",
                        "content": {
                            "application/json": {
                                "schema": {
                                    "$ref": "#/components/schemas/HTTPValidationError"
                                }
                            }
                        }
                    }
                }
            }
        },
        "/v2/conversations": {
            "get": {
                "tags": [
                    "conversations_v2"
                ],
                "summary": "Get Conversations List Endpoint Handler",
                "description": "Handle request to retrieve all conversations for the authenticated user.",
                "operationId": "get_conversations_list_endpoint_handler_v2_conversations_get",
                "responses": {
                    "200": {
                        "description": "Successful Response",
                        "content": {
                            "application/json": {
                                "schema": {
                                    "$ref": "#/components/schemas/ConversationsListResponseV2"
                                }
                            }
                        },
                        "conversations": [
                            {
                                "conversation_id": "123e4567-e89b-12d3-a456-426614174000"
                            }
                        ]
                    }
                }
            }
        },
        "/v2/conversations/{conversation_id}": {
            "get": {
                "tags": [
                    "conversations_v2"
                ],
                "summary": "Get Conversation Endpoint Handler",
                "description": "Handle request to retrieve a conversation by ID.",
                "operationId": "get_conversation_endpoint_handler_v2_conversations__conversation_id__get",
                "parameters": [
                    {
                        "name": "conversation_id",
                        "in": "path",
                        "required": true,
                        "schema": {
                            "type": "string",
                            "title": "Conversation Id"
                        }
                    }
                ],
                "responses": {
                    "200": {
                        "description": "Successful Response",
                        "content": {
                            "application/json": {
                                "schema": {
                                    "$ref": "#/components/schemas/ConversationResponse"
                                }
                            }
                        },
                        "conversation_id": "123e4567-e89b-12d3-a456-426614174000",
                        "chat_history": [
                            {
                                "messages": [
                                    {
                                        "content": "Hi",
                                        "type": "user"
                                    },
                                    {
                                        "content": "Hello!",
                                        "type": "assistant"
                                    }
                                ],
                                "started_at": "2024-01-01T00:00:00Z",
                                "completed_at": "2024-01-01T00:00:05Z",
                                "provider": "provider ID",
                                "model": "model ID"
                            }
                        ]
                    },
                    "400": {
                        "description": "Missing or invalid credentials provided by client",
                        "content": {
                            "application/json": {
                                "schema": {
                                    "$ref": "#/components/schemas/UnauthorizedResponse"
                                }
                            }
                        }
                    },
                    "401": {
                        "description": "Unauthorized: Invalid or missing Bearer token",
                        "content": {
                            "application/json": {
                                "schema": {
                                    "$ref": "#/components/schemas/UnauthorizedResponse"
                                }
                            }
                        }
                    },
                    "404": {
                        "detail": {
                            "response": "Conversation not found",
                            "cause": "The specified conversation ID does not exist."
                        },
                        "description": "Not Found"
                    },
                    "422": {
                        "description": "Validation Error",
                        "content": {
                            "application/json": {
                                "schema": {
                                    "$ref": "#/components/schemas/HTTPValidationError"
                                }
                            }
                        }
                    }
                }
            },
            "delete": {
                "tags": [
                    "conversations_v2"
                ],
                "summary": "Delete Conversation Endpoint Handler",
                "description": "Handle request to delete a conversation by ID.",
                "operationId": "delete_conversation_endpoint_handler_v2_conversations__conversation_id__delete",
                "parameters": [
                    {
                        "name": "conversation_id",
                        "in": "path",
                        "required": true,
                        "schema": {
                            "type": "string",
                            "title": "Conversation Id"
                        }
                    }
                ],
                "responses": {
                    "200": {
                        "description": "Successful Response",
                        "content": {
                            "application/json": {
                                "schema": {
                                    "$ref": "#/components/schemas/ConversationDeleteResponse"
                                }
                            }
                        },
                        "conversation_id": "123e4567-e89b-12d3-a456-426614174000",
                        "success": true,
                        "message": "Conversation deleted successfully"
                    },
                    "400": {
                        "description": "Missing or invalid credentials provided by client",
                        "content": {
                            "application/json": {
                                "schema": {
                                    "$ref": "#/components/schemas/UnauthorizedResponse"
                                }
                            }
                        }
                    },
                    "401": {
                        "description": "Unauthorized: Invalid or missing Bearer token",
                        "content": {
                            "application/json": {
                                "schema": {
                                    "$ref": "#/components/schemas/UnauthorizedResponse"
                                }
                            }
                        }
                    },
                    "404": {
                        "detail": {
                            "response": "Conversation not found",
                            "cause": "The specified conversation ID does not exist."
                        },
                        "description": "Not Found"
                    },
                    "422": {
                        "description": "Validation Error",
                        "content": {
                            "application/json": {
                                "schema": {
                                    "$ref": "#/components/schemas/HTTPValidationError"
                                }
                            }
                        }
                    }
                }
            }
        },
        "/readiness": {
            "get": {
                "tags": [
                    "health"
                ],
                "summary": "Readiness Probe Get Method",
                "description": "Handle the readiness probe endpoint, returning service readiness.\n\nIf any provider reports an error status, responds with HTTP 503\nand details of unhealthy providers; otherwise, indicates the\nservice is ready.",
                "operationId": "readiness_probe_get_method_readiness_get",
                "responses": {
                    "200": {
                        "description": "Service is ready",
                        "content": {
                            "application/json": {
                                "schema": {
                                    "$ref": "#/components/schemas/ReadinessResponse"
                                }
                            }
                        }
                    },
                    "503": {
                        "description": "Service is not ready",
                        "content": {
                            "application/json": {
                                "schema": {
                                    "$ref": "#/components/schemas/ReadinessResponse"
                                }
                            }
                        }
                    }
                }
            }
        },
        "/liveness": {
            "get": {
                "tags": [
                    "health"
                ],
                "summary": "Liveness Probe Get Method",
                "description": "Return the liveness status of the service.\n\nReturns:\n    LivenessResponse: Indicates that the service is alive.",
                "operationId": "liveness_probe_get_method_liveness_get",
                "responses": {
                    "200": {
                        "description": "Service is alive",
                        "content": {
                            "application/json": {
                                "schema": {
                                    "$ref": "#/components/schemas/LivenessResponse"
                                }
                            }
                        }
                    }
                }
            }
        },
        "/authorized": {
            "post": {
                "tags": [
                    "authorized"
                ],
                "summary": "Authorized Endpoint Handler",
                "description": "Handle request to the /authorized endpoint.\n\nProcess POST requests to the /authorized endpoint, returning\nthe authenticated user's ID and username.\n\nReturns:\n    AuthorizedResponse: Contains the user ID and username of the authenticated user.",
                "operationId": "authorized_endpoint_handler_authorized_post",
                "responses": {
                    "200": {
                        "description": "The user is logged-in and authorized to access OLS",
                        "content": {
                            "application/json": {
                                "schema": {
                                    "$ref": "#/components/schemas/AuthorizedResponse"
                                }
                            }
                        }
                    },
                    "400": {
                        "description": "Missing or invalid credentials provided by client for the noop and noop-with-token authentication modules",
                        "content": {
                            "application/json": {
                                "schema": {
                                    "$ref": "#/components/schemas/UnauthorizedResponse"
                                }
                            }
                        }
                    },
                    "401": {
                        "description": "Missing or invalid credentials provided by client for the k8s authentication module",
                        "content": {
                            "application/json": {
                                "schema": {
                                    "$ref": "#/components/schemas/UnauthorizedResponse"
                                }
                            }
                        }
                    },
                    "403": {
                        "description": "User is not authorized",
                        "content": {
                            "application/json": {
                                "schema": {
                                    "$ref": "#/components/schemas/ForbiddenResponse"
                                }
                            }
                        }
                    }
                }
            }
        },
        "/metrics": {
            "get": {
                "tags": [
                    "metrics"
                ],
                "summary": "Metrics Endpoint Handler",
                "description": "Handle request to the /metrics endpoint.\n\nProcess GET requests to the /metrics endpoint, returning the\nlatest Prometheus metrics in form of a plain text.\n\nInitializes model metrics on the first request if not already\nset up, then responds with the current metrics snapshot in\nPrometheus format.",
                "operationId": "metrics_endpoint_handler_metrics_get",
                "responses": {
                    "200": {
                        "description": "Successful Response",
                        "content": {
                            "text/plain": {
                                "schema": {
                                    "type": "string"
                                }
                            }
                        }
                    }
                }
            }
        }
    },
    "components": {
        "schemas": {
            "AccessRule": {
                "properties": {
                    "role": {
                        "type": "string",
                        "title": "Role"
                    },
                    "actions": {
                        "items": {
                            "$ref": "#/components/schemas/Action"
                        },
                        "type": "array",
                        "title": "Actions"
                    }
                },
                "additionalProperties": false,
                "type": "object",
                "required": [
                    "role",
                    "actions"
                ],
                "title": "AccessRule",
                "description": "Rule defining what actions a role can perform."
            },
            "Action": {
                "type": "string",
                "enum": [
                    "admin",
                    "list_other_conversations",
                    "read_other_conversations",
                    "query_other_conversations",
                    "delete_other_conversations",
                    "query",
                    "streaming_query",
                    "get_conversation",
                    "list_conversations",
                    "delete_conversation",
                    "feedback",
                    "get_models",
                    "get_metrics",
                    "get_config",
                    "info",
                    "model_override"
                ],
                "title": "Action",
                "description": "Available actions in the system."
            },
            "Attachment": {
                "properties": {
                    "attachment_type": {
                        "type": "string",
                        "title": "Attachment Type",
                        "description": "The attachment type, like 'log', 'configuration' etc.",
                        "examples": [
                            "log"
                        ]
                    },
                    "content_type": {
                        "type": "string",
                        "title": "Content Type",
                        "description": "The content type as defined in MIME standard",
                        "examples": [
                            "text/plain"
                        ]
                    },
                    "content": {
                        "type": "string",
                        "title": "Content",
                        "description": "The actual attachment content",
                        "examples": [
                            "warning: quota exceeded"
                        ]
                    }
                },
                "additionalProperties": false,
                "type": "object",
                "required": [
                    "attachment_type",
                    "content_type",
                    "content"
                ],
                "title": "Attachment",
                "description": "Model representing an attachment that can be send from the UI as part of query.\n\nA list of attachments can be an optional part of 'query' request.\n\nAttributes:\n    attachment_type: The attachment type, like \"log\", \"configuration\" etc.\n    content_type: The content type as defined in MIME standard\n    content: The actual attachment content\n\nYAML attachments with **kind** and **metadata/name** attributes will\nbe handled as resources with the specified name:\n```\nkind: Pod\nmetadata:\n    name: private-reg\n```",
                "examples": [
                    {
                        "attachment_type": "log",
                        "content": "this is attachment",
                        "content_type": "text/plain"
                    },
                    {
                        "attachment_type": "configuration",
                        "content": "kind: Pod\n metadata:\n name:    private-reg",
                        "content_type": "application/yaml"
                    },
                    {
                        "attachment_type": "configuration",
                        "content": "foo: bar",
                        "content_type": "application/yaml"
                    }
                ]
            },
            "AuthenticationConfiguration": {
                "properties": {
                    "module": {
                        "type": "string",
                        "title": "Module",
                        "default": "noop"
                    },
                    "skip_tls_verification": {
                        "type": "boolean",
                        "title": "Skip Tls Verification",
                        "default": false
                    },
                    "k8s_cluster_api": {
                        "anyOf": [
                            {
                                "type": "string",
                                "minLength": 1,
                                "format": "uri"
                            },
                            {
                                "type": "null"
                            }
                        ],
                        "title": "K8S Cluster Api"
                    },
                    "k8s_ca_cert_path": {
                        "anyOf": [
                            {
                                "type": "string",
                                "format": "file-path"
                            },
                            {
                                "type": "null"
                            }
                        ],
                        "title": "K8S Ca Cert Path"
                    },
                    "jwk_config": {
                        "anyOf": [
                            {
                                "$ref": "#/components/schemas/JwkConfiguration"
                            },
                            {
                                "type": "null"
                            }
                        ]
                    }
                },
                "additionalProperties": false,
                "type": "object",
                "title": "AuthenticationConfiguration",
                "description": "Authentication configuration."
            },
            "AuthorizationConfiguration": {
                "properties": {
                    "access_rules": {
                        "items": {
                            "$ref": "#/components/schemas/AccessRule"
                        },
                        "type": "array",
                        "title": "Access Rules"
                    }
                },
                "additionalProperties": false,
                "type": "object",
                "title": "AuthorizationConfiguration",
                "description": "Authorization configuration."
            },
            "AuthorizedResponse": {
                "properties": {
                    "user_id": {
                        "type": "string",
                        "title": "User Id",
                        "description": "User ID, for example UUID",
                        "examples": [
                            "c5260aec-4d82-4370-9fdf-05cf908b3f16"
                        ]
                    },
                    "username": {
                        "type": "string",
                        "title": "Username",
                        "description": "User name",
                        "examples": [
                            "John Doe",
                            "Adam Smith"
                        ]
                    },
                    "skip_userid_check": {
                        "type": "boolean",
                        "title": "Skip Userid Check",
                        "description": "Whether to skip the user ID check",
                        "examples": [
                            true,
                            false
                        ]
                    }
                },
                "type": "object",
                "required": [
                    "user_id",
                    "username",
                    "skip_userid_check"
                ],
                "title": "AuthorizedResponse",
                "description": "Model representing a response to an authorization request.\n\nAttributes:\n    user_id: The ID of the logged in user.\n    username: The name of the logged in user.\n    skip_userid_check: Whether to skip the user ID check.",
                "examples": [
                    {
                        "skip_userid_check": false,
                        "user_id": "123e4567-e89b-12d3-a456-426614174000",
                        "username": "user1"
                    }
                ]
            },
            "CORSConfiguration": {
                "properties": {
                    "allow_origins": {
                        "items": {
                            "type": "string"
                        },
                        "type": "array",
                        "title": "Allow Origins",
                        "default": [
                            "*"
                        ]
                    },
                    "allow_credentials": {
                        "type": "boolean",
                        "title": "Allow Credentials",
                        "default": false
                    },
                    "allow_methods": {
                        "items": {
                            "type": "string"
                        },
                        "type": "array",
                        "title": "Allow Methods",
                        "default": [
                            "*"
                        ]
                    },
                    "allow_headers": {
                        "items": {
                            "type": "string"
                        },
                        "type": "array",
                        "title": "Allow Headers",
                        "default": [
                            "*"
                        ]
                    }
                },
                "additionalProperties": false,
                "type": "object",
                "title": "CORSConfiguration",
                "description": "CORS configuration."
            },
            "Configuration": {
                "properties": {
                    "name": {
                        "type": "string",
                        "title": "Name"
                    },
                    "service": {
                        "$ref": "#/components/schemas/ServiceConfiguration"
                    },
                    "llama_stack": {
                        "$ref": "#/components/schemas/LlamaStackConfiguration"
                    },
                    "user_data_collection": {
                        "$ref": "#/components/schemas/UserDataCollection"
                    },
                    "database": {
                        "$ref": "#/components/schemas/DatabaseConfiguration"
                    },
                    "mcp_servers": {
                        "items": {
                            "$ref": "#/components/schemas/ModelContextProtocolServer"
                        },
                        "type": "array",
                        "title": "Mcp Servers"
                    },
                    "authentication": {
                        "$ref": "#/components/schemas/AuthenticationConfiguration"
                    },
                    "authorization": {
                        "anyOf": [
                            {
                                "$ref": "#/components/schemas/AuthorizationConfiguration"
                            },
                            {
                                "type": "null"
                            }
                        ]
                    },
                    "customization": {
                        "anyOf": [
                            {
                                "$ref": "#/components/schemas/Customization"
                            },
                            {
                                "type": "null"
                            }
                        ]
                    },
                    "inference": {
                        "$ref": "#/components/schemas/InferenceConfiguration"
                    },
                    "conversation_cache": {
<<<<<<< HEAD
                        "$ref": "#/components/schemas/ConversationCache"
=======
                        "$ref": "#/components/schemas/ConversationCacheConfiguration"
>>>>>>> 272c8ffc
                    }
                },
                "additionalProperties": false,
                "type": "object",
                "required": [
                    "name",
                    "service",
                    "llama_stack",
                    "user_data_collection"
                ],
                "title": "Configuration",
                "description": "Global service configuration."
            },
<<<<<<< HEAD
            "ConversationCache": {
=======
            "ConversationCacheConfiguration": {
>>>>>>> 272c8ffc
                "properties": {
                    "type": {
                        "anyOf": [
                            {
                                "type": "string",
                                "enum": [
<<<<<<< HEAD
=======
                                    "noop",
>>>>>>> 272c8ffc
                                    "memory",
                                    "sqlite",
                                    "postgres"
                                ]
                            },
                            {
                                "type": "null"
                            }
                        ],
                        "title": "Type"
                    },
                    "memory": {
                        "anyOf": [
                            {
                                "$ref": "#/components/schemas/InMemoryCacheConfig"
                            },
                            {
                                "type": "null"
                            }
                        ]
                    },
                    "sqlite": {
                        "anyOf": [
                            {
                                "$ref": "#/components/schemas/SQLiteDatabaseConfiguration"
                            },
                            {
                                "type": "null"
                            }
                        ]
                    },
                    "postgres": {
                        "anyOf": [
                            {
                                "$ref": "#/components/schemas/PostgreSQLDatabaseConfiguration"
                            },
                            {
                                "type": "null"
                            }
                        ]
                    }
                },
                "additionalProperties": false,
                "type": "object",
<<<<<<< HEAD
                "title": "ConversationCache",
=======
                "title": "ConversationCacheConfiguration",
>>>>>>> 272c8ffc
                "description": "Conversation cache configuration."
            },
            "ConversationDeleteResponse": {
                "properties": {
                    "conversation_id": {
                        "type": "string",
                        "title": "Conversation Id"
                    },
                    "success": {
                        "type": "boolean",
                        "title": "Success"
                    },
                    "response": {
                        "type": "string",
                        "title": "Response"
                    }
                },
                "type": "object",
                "required": [
                    "conversation_id",
                    "success",
                    "response"
                ],
                "title": "ConversationDeleteResponse",
                "description": "Model representing a response for deleting a conversation.\n\nAttributes:\n    conversation_id: The conversation ID (UUID) that was deleted.\n    success: Whether the deletion was successful.\n    response: A message about the deletion result.\n\nExample:\n    ```python\n    delete_response = ConversationDeleteResponse(\n        conversation_id=\"123e4567-e89b-12d3-a456-426614174000\",\n        success=True,\n        response=\"Conversation deleted successfully\"\n    )\n    ```",
                "examples": [
                    {
                        "conversation_id": "123e4567-e89b-12d3-a456-426614174000",
                        "response": "Conversation deleted successfully",
                        "success": true
                    }
                ]
            },
            "ConversationDetails": {
                "properties": {
                    "conversation_id": {
                        "type": "string",
                        "title": "Conversation Id",
                        "description": "Conversation ID (UUID)",
                        "examples": [
                            "c5260aec-4d82-4370-9fdf-05cf908b3f16"
                        ]
                    },
                    "created_at": {
                        "anyOf": [
                            {
                                "type": "string"
                            },
                            {
                                "type": "null"
                            }
                        ],
                        "title": "Created At",
                        "description": "When the conversation was created",
                        "examples": [
                            "2024-01-01T01:00:00Z"
                        ]
                    },
                    "last_message_at": {
                        "anyOf": [
                            {
                                "type": "string"
                            },
                            {
                                "type": "null"
                            }
                        ],
                        "title": "Last Message At",
                        "description": "When the last message was sent",
                        "examples": [
                            "2024-01-01T01:00:00Z"
                        ]
                    },
                    "message_count": {
                        "anyOf": [
                            {
                                "type": "integer"
                            },
                            {
                                "type": "null"
                            }
                        ],
                        "title": "Message Count",
                        "description": "Number of user messages in the conversation",
                        "examples": [
                            42
                        ]
                    },
                    "last_used_model": {
                        "anyOf": [
                            {
                                "type": "string"
                            },
                            {
                                "type": "null"
                            }
                        ],
                        "title": "Last Used Model",
                        "description": "Identification of the last model used for the conversation",
                        "examples": [
                            "gpt-4-turbo",
                            "gpt-3.5-turbo-0125"
                        ]
                    },
                    "last_used_provider": {
                        "anyOf": [
                            {
                                "type": "string"
                            },
                            {
                                "type": "null"
                            }
                        ],
                        "title": "Last Used Provider",
                        "description": "Identification of the last provider used for the conversation",
                        "examples": [
                            "openai",
                            "gemini"
                        ]
                    },
                    "topic_summary": {
                        "anyOf": [
                            {
                                "type": "string"
                            },
                            {
                                "type": "null"
                            }
                        ],
                        "title": "Topic Summary",
                        "description": "Topic summary for the conversation",
                        "examples": [
                            "Openshift Microservices Deployment Strategies"
                        ]
                    }
                },
                "type": "object",
                "required": [
                    "conversation_id"
                ],
                "title": "ConversationDetails",
                "description": "Model representing the details of a user conversation.\n\nAttributes:\n    conversation_id: The conversation ID (UUID).\n    created_at: When the conversation was created.\n    last_message_at: When the last message was sent.\n    message_count: Number of user messages in the conversation.\n    last_used_model: The last model used for the conversation.\n    last_used_provider: The provider of the last used model.\n    topic_summary: The topic summary for the conversation.\n\nExample:\n    ```python\n    conversation = ConversationDetails(\n        conversation_id=\"123e4567-e89b-12d3-a456-426614174000\"\n        created_at=\"2024-01-01T00:00:00Z\",\n        last_message_at=\"2024-01-01T00:05:00Z\",\n        message_count=5,\n        last_used_model=\"gemini/gemini-2.0-flash\",\n        last_used_provider=\"gemini\",\n        topic_summary=\"Openshift Microservices Deployment Strategies\",\n    )\n    ```"
            },
            "ConversationResponse": {
                "properties": {
                    "conversation_id": {
                        "type": "string",
                        "title": "Conversation Id"
                    },
                    "chat_history": {
                        "items": {
                            "additionalProperties": true,
                            "type": "object"
                        },
                        "type": "array",
                        "title": "Chat History"
                    }
                },
                "type": "object",
                "required": [
                    "conversation_id",
                    "chat_history"
                ],
                "title": "ConversationResponse",
                "description": "Model representing a response for retrieving a conversation.\n\nAttributes:\n    conversation_id: The conversation ID (UUID).\n    chat_history: The simplified chat history as a list of conversation turns.\n\nExample:\n    ```python\n    conversation_response = ConversationResponse(\n        conversation_id=\"123e4567-e89b-12d3-a456-426614174000\",\n        chat_history=[\n            {\n                \"messages\": [\n                    {\"content\": \"Hello\", \"type\": \"user\"},\n                    {\"content\": \"Hi there!\", \"type\": \"assistant\"}\n                ],\n                \"started_at\": \"2024-01-01T00:01:00Z\",\n                \"completed_at\": \"2024-01-01T00:01:05Z\"\n            }\n        ]\n    )\n    ```",
                "examples": [
                    {
                        "chat_history": [
                            {
                                "completed_at": "2024-01-01T00:01:05Z",
                                "messages": [
                                    {
                                        "content": "Hello",
                                        "type": "user"
                                    },
                                    {
                                        "content": "Hi there!",
                                        "type": "assistant"
                                    }
                                ],
                                "started_at": "2024-01-01T00:01:00Z"
                            }
                        ],
                        "conversation_id": "123e4567-e89b-12d3-a456-426614174000"
                    }
                ]
            },
            "ConversationsListResponse": {
                "properties": {
                    "conversations": {
                        "items": {
                            "$ref": "#/components/schemas/ConversationDetails"
                        },
                        "type": "array",
                        "title": "Conversations"
                    }
                },
                "type": "object",
                "required": [
                    "conversations"
                ],
                "title": "ConversationsListResponse",
                "description": "Model representing a response for listing conversations of a user.\n\nAttributes:\n    conversations: List of conversation details associated with the user.\n\nExample:\n    ```python\n    conversations_list = ConversationsListResponse(\n        conversations=[\n            ConversationDetails(\n                conversation_id=\"123e4567-e89b-12d3-a456-426614174000\",\n                created_at=\"2024-01-01T00:00:00Z\",\n                last_message_at=\"2024-01-01T00:05:00Z\",\n                message_count=5,\n                last_used_model=\"gemini/gemini-2.0-flash\",\n                last_used_provider=\"gemini\",\n                topic_summary=\"Openshift Microservices Deployment Strategies\",\n            ),\n            ConversationDetails(\n                conversation_id=\"456e7890-e12b-34d5-a678-901234567890\"\n                created_at=\"2024-01-01T01:00:00Z\",\n                message_count=2,\n                last_used_model=\"gemini/gemini-2.0-flash\",\n                last_used_provider=\"gemini\",\n                topic_summary=\"RHDH Purpose Summary\",\n            )\n        ]\n    )\n    ```",
                "examples": [
                    {
                        "conversations": [
                            {
                                "conversation_id": "123e4567-e89b-12d3-a456-426614174000",
                                "created_at": "2024-01-01T00:00:00Z",
                                "last_message_at": "2024-01-01T00:05:00Z",
                                "last_used_model": "gemini/gemini-2.0-flash",
                                "last_used_provider": "gemini",
                                "message_count": 5,
                                "topic_summary": "Openshift Microservices Deployment Strategies"
                            },
                            {
                                "conversation_id": "456e7890-e12b-34d5-a678-901234567890",
                                "created_at": "2024-01-01T01:00:00Z",
                                "last_used_model": "gemini/gemini-2.5-flash",
                                "last_used_provider": "gemini",
                                "message_count": 2,
                                "topic_summary": "RHDH Purpose Summary"
                            }
                        ]
                    }
                ]
            },
            "ConversationsListResponseV2": {
                "properties": {
                    "conversations": {
                        "items": {
                            "type": "string"
                        },
                        "type": "array",
                        "title": "Conversations"
                    }
                },
                "type": "object",
                "required": [
                    "conversations"
                ],
                "title": "ConversationsListResponseV2",
                "description": "Model representing a response for listing conversations of a user.\n\nAttributes:\n    conversations: List of conversation IDs associated with the user."
            },
            "CustomProfile": {
                "properties": {
                    "path": {
                        "type": "string",
                        "title": "Path"
                    },
                    "prompts": {
                        "additionalProperties": {
                            "type": "string"
                        },
                        "type": "object",
                        "title": "Prompts",
                        "default": {}
                    }
                },
                "type": "object",
                "required": [
                    "path"
                ],
                "title": "CustomProfile",
                "description": "Custom profile customization for prompts and validation."
            },
            "Customization": {
                "properties": {
                    "profile_path": {
                        "anyOf": [
                            {
                                "type": "string"
                            },
                            {
                                "type": "null"
                            }
                        ],
                        "title": "Profile Path"
                    },
                    "disable_query_system_prompt": {
                        "type": "boolean",
                        "title": "Disable Query System Prompt",
                        "default": false
                    },
                    "system_prompt_path": {
                        "anyOf": [
                            {
                                "type": "string",
                                "format": "file-path"
                            },
                            {
                                "type": "null"
                            }
                        ],
                        "title": "System Prompt Path"
                    },
                    "system_prompt": {
                        "anyOf": [
                            {
                                "type": "string"
                            },
                            {
                                "type": "null"
                            }
                        ],
                        "title": "System Prompt"
                    },
                    "custom_profile": {
                        "anyOf": [
                            {
                                "$ref": "#/components/schemas/CustomProfile"
                            },
                            {
                                "type": "null"
                            }
                        ]
                    }
                },
                "additionalProperties": false,
                "type": "object",
                "title": "Customization",
                "description": "Service customization."
            },
            "DatabaseConfiguration": {
                "properties": {
                    "sqlite": {
                        "anyOf": [
                            {
                                "$ref": "#/components/schemas/SQLiteDatabaseConfiguration"
                            },
                            {
                                "type": "null"
                            }
                        ]
                    },
                    "postgres": {
                        "anyOf": [
                            {
                                "$ref": "#/components/schemas/PostgreSQLDatabaseConfiguration"
                            },
                            {
                                "type": "null"
                            }
                        ]
                    }
                },
                "additionalProperties": false,
                "type": "object",
                "title": "DatabaseConfiguration",
                "description": "Database configuration."
            },
            "ErrorResponse": {
                "properties": {
                    "detail": {
                        "additionalProperties": {
                            "type": "string"
                        },
                        "type": "object",
                        "title": "Detail",
                        "description": "Error details",
                        "examples": [
                            {
                                "cause": "Failed to handle request to https://bam-api.res.ibm.com/v2/text",
                                "response": "Error while validation question"
                            },
                            {
                                "cause": "Invalid conversation ID 1237-e89b-12d3-a456-426614174000",
                                "response": "Error retrieving conversation history"
                            }
                        ]
                    }
                },
                "type": "object",
                "required": [
                    "detail"
                ],
                "title": "ErrorResponse",
                "description": "Model representing error response for query endpoint.",
                "examples": [
                    {
                        "detail": {
                            "cause": "Failed to handle request to https://bam-api.res.ibm.com/v2/text",
                            "response": "Error while validation question"
                        }
                    },
                    {
                        "detail": {
                            "cause": "Invalid conversation ID 1237-e89b-12d3-a456-426614174000",
                            "response": "Error retrieving conversation history"
                        }
                    }
                ]
            },
            "FeedbackCategory": {
                "type": "string",
                "enum": [
                    "incorrect",
                    "not_relevant",
                    "incomplete",
                    "outdated_information",
                    "unsafe",
                    "other"
                ],
                "title": "FeedbackCategory",
                "description": "Enum representing predefined feedback categories for AI responses.\n\nThese categories help provide structured feedback about AI inference quality\nwhen users provide negative feedback (thumbs down). Multiple categories can\nbe selected to provide comprehensive feedback about response issues."
            },
            "FeedbackRequest": {
                "properties": {
                    "conversation_id": {
                        "type": "string",
                        "title": "Conversation Id",
                        "description": "The required conversation ID (UUID)",
                        "examples": [
                            "c5260aec-4d82-4370-9fdf-05cf908b3f16"
                        ]
                    },
                    "user_question": {
                        "type": "string",
                        "title": "User Question",
                        "description": "User question (the query string)",
                        "examples": [
                            "What is Kubernetes?"
                        ]
                    },
                    "llm_response": {
                        "type": "string",
                        "title": "Llm Response",
                        "description": "Response from LLM",
                        "examples": [
                            "Kubernetes is an open-source container orchestration system for automating ..."
                        ]
                    },
                    "sentiment": {
                        "anyOf": [
                            {
                                "type": "integer"
                            },
                            {
                                "type": "null"
                            }
                        ],
                        "title": "Sentiment",
                        "description": "User sentiment, if provided must be -1 or 1",
                        "examples": [
                            -1,
                            1
                        ]
                    },
                    "user_feedback": {
                        "anyOf": [
                            {
                                "type": "string",
                                "maxLength": 4096
                            },
                            {
                                "type": "null"
                            }
                        ],
                        "title": "User Feedback",
                        "description": "Feedback on the LLM response.",
                        "examples": [
                            "I'm not satisfied with the response because it is too vague."
                        ]
                    },
                    "categories": {
                        "anyOf": [
                            {
                                "items": {
                                    "$ref": "#/components/schemas/FeedbackCategory"
                                },
                                "type": "array"
                            },
                            {
                                "type": "null"
                            }
                        ],
                        "title": "Categories",
                        "description": "List of feedback categories that describe issues with the LLM response (for negative feedback).",
                        "examples": [
                            [
                                "incorrect",
                                "incomplete"
                            ]
                        ]
                    }
                },
                "additionalProperties": false,
                "type": "object",
                "required": [
                    "conversation_id",
                    "user_question",
                    "llm_response"
                ],
                "title": "FeedbackRequest",
                "description": "Model representing a feedback request.\n\nAttributes:\n    conversation_id: The required conversation ID (UUID).\n    user_question: The required user question.\n    llm_response: The required LLM response.\n    sentiment: The optional sentiment.\n    user_feedback: The optional user feedback.\n    categories: The optional list of feedback categories (multi-select for negative feedback).\n\nExample:\n    ```python\n    feedback_request = FeedbackRequest(\n        conversation_id=\"12345678-abcd-0000-0123-456789abcdef\",\n        user_question=\"what are you doing?\",\n        user_feedback=\"This response is not helpful\",\n        llm_response=\"I don't know\",\n        sentiment=-1,\n        categories=[FeedbackCategory.INCORRECT, FeedbackCategory.INCOMPLETE]\n    )\n    ```",
                "examples": [
                    {
                        "conversation_id": "12345678-abcd-0000-0123-456789abcdef",
                        "llm_response": "bar",
                        "sentiment": -1,
                        "user_feedback": "Not satisfied with the response quality.",
                        "user_question": "foo"
                    },
                    {
                        "categories": [
                            "incorrect"
                        ],
                        "conversation_id": "12345678-abcd-0000-0123-456789abcdef",
                        "llm_response": "The capital of France is Berlin.",
                        "sentiment": -1,
                        "user_question": "What is the capital of France?"
                    },
                    {
                        "categories": [
                            "incomplete",
                            "not_relevant"
                        ],
                        "conversation_id": "12345678-abcd-0000-0123-456789abcdef",
                        "llm_response": "Use Docker.",
                        "sentiment": -1,
                        "user_feedback": "This response is too general and doesn't provide specific steps.",
                        "user_question": "How do I deploy a web app?"
                    }
                ]
            },
            "FeedbackResponse": {
                "properties": {
                    "response": {
                        "type": "string",
                        "title": "Response"
                    }
                },
                "type": "object",
                "required": [
                    "response"
                ],
                "title": "FeedbackResponse",
                "description": "Model representing a response to a feedback request.\n\nAttributes:\n    response: The response of the feedback request.\n\nExample:\n    ```python\n    feedback_response = FeedbackResponse(response=\"feedback received\")\n    ```",
                "examples": [
                    {
                        "response": "feedback received"
                    }
                ]
            },
            "FeedbackStatusUpdateRequest": {
                "properties": {
                    "status": {
                        "type": "boolean",
                        "title": "Status",
                        "description": "Desired state of feedback enablement, must be False or True",
                        "default": false,
                        "examples": [
                            true,
                            false
                        ]
                    }
                },
                "additionalProperties": false,
                "type": "object",
                "title": "FeedbackStatusUpdateRequest",
                "description": "Model representing a feedback status update request.\n\nAttributes:\n    status: Value of the desired feedback enabled state.\n\nExample:\n    ```python\n    feedback_request = FeedbackRequest(\n        status=false\n    )\n    ```"
            },
            "FeedbackStatusUpdateResponse": {
                "properties": {
                    "status": {
                        "additionalProperties": true,
                        "type": "object",
                        "title": "Status"
                    }
                },
                "type": "object",
                "required": [
                    "status"
                ],
                "title": "FeedbackStatusUpdateResponse",
                "description": "Model representing a response to a feedback status update request.\n\nAttributes:\n    status: The previous and current status of the service and who updated it.\n\nExample:\n    ```python\n    status_response = StatusResponse(\n        status={\n            \"previous_status\": true,\n            \"updated_status\": false,\n            \"updated_by\": \"user/test\",\n            \"timestamp\": \"2023-03-15 12:34:56\"\n        },\n    )\n    ```",
                "examples": [
                    {
                        "status": {
                            "previous_status": true,
                            "timestamp": "2023-03-15 12:34:56",
                            "updated_by": "user/test",
                            "updated_status": false
                        }
                    }
                ]
            },
            "ForbiddenResponse": {
                "properties": {
                    "detail": {
                        "type": "string",
                        "title": "Detail"
                    }
                },
                "type": "object",
                "required": [
                    "detail"
                ],
                "title": "ForbiddenResponse",
                "description": "Model representing response for forbidden access.",
                "examples": [
                    {
                        "detail": "Forbidden: User is not authorized to access this resource"
                    }
                ]
            },
            "HTTPValidationError": {
                "properties": {
                    "detail": {
                        "items": {
                            "$ref": "#/components/schemas/ValidationError"
                        },
                        "type": "array",
                        "title": "Detail"
                    }
                },
                "type": "object",
                "title": "HTTPValidationError"
            },
            "InMemoryCacheConfig": {
                "properties": {
                    "max_entries": {
                        "type": "integer",
                        "exclusiveMinimum": 0.0,
                        "title": "Max Entries"
                    }
                },
                "additionalProperties": false,
                "type": "object",
                "required": [
                    "max_entries"
                ],
                "title": "InMemoryCacheConfig",
                "description": "In-memory cache configuration."
            },
            "InferenceConfiguration": {
                "properties": {
                    "default_model": {
                        "anyOf": [
                            {
                                "type": "string"
                            },
                            {
                                "type": "null"
                            }
                        ],
                        "title": "Default Model"
                    },
                    "default_provider": {
                        "anyOf": [
                            {
                                "type": "string"
                            },
                            {
                                "type": "null"
                            }
                        ],
                        "title": "Default Provider"
                    }
                },
                "additionalProperties": false,
                "type": "object",
                "title": "InferenceConfiguration",
                "description": "Inference configuration."
            },
            "InfoResponse": {
                "properties": {
                    "name": {
                        "type": "string",
                        "title": "Name",
                        "description": "Service name",
                        "examples": [
                            "Lightspeed Stack"
                        ]
                    },
                    "service_version": {
                        "type": "string",
                        "title": "Service Version",
                        "description": "Service version",
                        "examples": [
                            "0.1.0",
                            "0.2.0",
                            "1.0.0"
                        ]
                    },
                    "llama_stack_version": {
                        "type": "string",
                        "title": "Llama Stack Version",
                        "description": "Llama Stack version",
                        "examples": [
                            "0.2.1",
                            "0.2.2",
                            "0.2.18"
                        ]
                    }
                },
                "type": "object",
                "required": [
                    "name",
                    "service_version",
                    "llama_stack_version"
                ],
                "title": "InfoResponse",
                "description": "Model representing a response to an info request.\n\nAttributes:\n    name: Service name.\n    service_version: Service version.\n    llama_stack_version: Llama Stack version.\n\nExample:\n    ```python\n    info_response = InfoResponse(\n        name=\"Lightspeed Stack\",\n        service_version=\"1.0.0\",\n        llama_stack_version=\"0.2.20\",\n    )\n    ```",
                "examples": [
                    {
                        "llama_stack_version": "1.0.0",
                        "name": "Lightspeed Stack",
                        "service_version": "1.0.0"
                    }
                ]
            },
            "JsonPathOperator": {
                "type": "string",
                "enum": [
                    "equals",
                    "contains",
                    "in",
                    "match"
                ],
                "title": "JsonPathOperator",
                "description": "Supported operators for JSONPath evaluation."
            },
            "JwkConfiguration": {
                "properties": {
                    "url": {
                        "type": "string",
                        "minLength": 1,
                        "format": "uri",
                        "title": "Url"
                    },
                    "jwt_configuration": {
                        "$ref": "#/components/schemas/JwtConfiguration"
                    }
                },
                "additionalProperties": false,
                "type": "object",
                "required": [
                    "url"
                ],
                "title": "JwkConfiguration",
                "description": "JWK configuration."
            },
            "JwtConfiguration": {
                "properties": {
                    "user_id_claim": {
                        "type": "string",
                        "title": "User Id Claim",
                        "default": "user_id"
                    },
                    "username_claim": {
                        "type": "string",
                        "title": "Username Claim",
                        "default": "username"
                    },
                    "role_rules": {
                        "items": {
                            "$ref": "#/components/schemas/JwtRoleRule"
                        },
                        "type": "array",
                        "title": "Role Rules"
                    }
                },
                "additionalProperties": false,
                "type": "object",
                "title": "JwtConfiguration",
                "description": "JWT configuration."
            },
            "JwtRoleRule": {
                "properties": {
                    "jsonpath": {
                        "type": "string",
                        "title": "Jsonpath"
                    },
                    "operator": {
                        "$ref": "#/components/schemas/JsonPathOperator"
                    },
                    "negate": {
                        "type": "boolean",
                        "title": "Negate",
                        "default": false
                    },
                    "value": {
                        "title": "Value"
                    },
                    "roles": {
                        "items": {
                            "type": "string"
                        },
                        "type": "array",
                        "title": "Roles"
                    }
                },
                "additionalProperties": false,
                "type": "object",
                "required": [
                    "jsonpath",
                    "operator",
                    "value",
                    "roles"
                ],
                "title": "JwtRoleRule",
                "description": "Rule for extracting roles from JWT claims."
            },
            "LivenessResponse": {
                "properties": {
                    "alive": {
                        "type": "boolean",
                        "title": "Alive",
                        "description": "Flag indicating that the app is alive",
                        "examples": [
                            true,
                            false
                        ]
                    }
                },
                "type": "object",
                "required": [
                    "alive"
                ],
                "title": "LivenessResponse",
                "description": "Model representing a response to a liveness request.\n\nAttributes:\n    alive: If app is alive.\n\nExample:\n    ```python\n    liveness_response = LivenessResponse(alive=True)\n    ```",
                "examples": [
                    {
                        "alive": true
                    }
                ]
            },
            "LlamaStackConfiguration": {
                "properties": {
                    "url": {
                        "anyOf": [
                            {
                                "type": "string"
                            },
                            {
                                "type": "null"
                            }
                        ],
                        "title": "Url"
                    },
                    "api_key": {
                        "anyOf": [
                            {
                                "type": "string",
                                "format": "password",
                                "writeOnly": true
                            },
                            {
                                "type": "null"
                            }
                        ],
                        "title": "Api Key"
                    },
                    "use_as_library_client": {
                        "anyOf": [
                            {
                                "type": "boolean"
                            },
                            {
                                "type": "null"
                            }
                        ],
                        "title": "Use As Library Client"
                    },
                    "library_client_config_path": {
                        "anyOf": [
                            {
                                "type": "string"
                            },
                            {
                                "type": "null"
                            }
                        ],
                        "title": "Library Client Config Path"
                    }
                },
                "additionalProperties": false,
                "type": "object",
                "title": "LlamaStackConfiguration",
                "description": "Llama stack configuration."
            },
            "ModelContextProtocolServer": {
                "properties": {
                    "name": {
                        "type": "string",
                        "title": "Name"
                    },
                    "provider_id": {
                        "type": "string",
                        "title": "Provider Id",
                        "default": "model-context-protocol"
                    },
                    "url": {
                        "type": "string",
                        "title": "Url"
                    }
                },
                "additionalProperties": false,
                "type": "object",
                "required": [
                    "name",
                    "url"
                ],
                "title": "ModelContextProtocolServer",
                "description": "model context protocol server configuration."
            },
            "ModelsResponse": {
                "properties": {
                    "models": {
                        "items": {
                            "additionalProperties": true,
                            "type": "object"
                        },
                        "type": "array",
                        "title": "Models",
                        "description": "List of models available",
                        "examples": [
                            {
                                "api_model_type": "llm",
                                "identifier": "openai/gpt-4-turbo",
                                "metadata": {},
                                "model_type": "llm",
                                "provider_id": "openai",
                                "provider_resource_id": "gpt-4-turbo",
                                "type": "model"
                            },
                            {
                                "api_model_type": "llm",
                                "identifier": "openai/gpt-3.5-turbo-0125",
                                "metadata": {},
                                "model_type": "llm",
                                "provider_id": "openai",
                                "provider_resource_id": "gpt-3.5-turbo-0125",
                                "type": "model"
                            }
                        ]
                    }
                },
                "type": "object",
                "required": [
                    "models"
                ],
                "title": "ModelsResponse",
                "description": "Model representing a response to models request."
            },
            "PostgreSQLDatabaseConfiguration": {
                "properties": {
                    "host": {
                        "type": "string",
                        "title": "Host",
                        "default": "localhost"
                    },
                    "port": {
                        "type": "integer",
                        "exclusiveMinimum": 0.0,
                        "title": "Port",
                        "default": 5432
                    },
                    "db": {
                        "type": "string",
                        "title": "Db"
                    },
                    "user": {
                        "type": "string",
                        "title": "User"
                    },
                    "password": {
                        "type": "string",
                        "format": "password",
                        "title": "Password",
                        "writeOnly": true
                    },
                    "namespace": {
                        "anyOf": [
                            {
                                "type": "string"
                            },
                            {
                                "type": "null"
                            }
                        ],
                        "title": "Namespace",
                        "default": "lightspeed-stack"
                    },
                    "ssl_mode": {
                        "type": "string",
                        "title": "Ssl Mode",
                        "default": "prefer"
                    },
                    "gss_encmode": {
                        "type": "string",
                        "title": "Gss Encmode",
                        "default": "prefer"
                    },
                    "ca_cert_path": {
                        "anyOf": [
                            {
                                "type": "string",
                                "format": "file-path"
                            },
                            {
                                "type": "null"
                            }
                        ],
                        "title": "Ca Cert Path"
                    }
                },
                "additionalProperties": false,
                "type": "object",
                "required": [
                    "db",
                    "user",
                    "password"
                ],
                "title": "PostgreSQLDatabaseConfiguration",
                "description": "PostgreSQL database configuration."
            },
            "ProviderHealthStatus": {
                "properties": {
                    "provider_id": {
                        "type": "string",
                        "title": "Provider Id",
                        "description": "The ID of the provider"
                    },
                    "status": {
                        "type": "string",
                        "title": "Status",
                        "description": "The health status",
                        "examples": [
                            "ok",
                            "unhealthy",
                            "not_implemented"
                        ]
                    },
                    "message": {
                        "anyOf": [
                            {
                                "type": "string"
                            },
                            {
                                "type": "null"
                            }
                        ],
                        "title": "Message",
                        "description": "Optional message about the health status",
                        "examples": [
                            "All systems operational",
                            "Llama Stack is unavailable"
                        ]
                    }
                },
                "type": "object",
                "required": [
                    "provider_id",
                    "status"
                ],
                "title": "ProviderHealthStatus",
                "description": "Model representing the health status of a provider.\n\nAttributes:\n    provider_id: The ID of the provider.\n    status: The health status ('ok', 'unhealthy', 'not_implemented').\n    message: Optional message about the health status."
            },
            "QueryRequest": {
                "properties": {
                    "query": {
                        "type": "string",
                        "title": "Query",
                        "description": "The query string",
                        "examples": [
                            "What is Kubernetes?"
                        ]
                    },
                    "conversation_id": {
                        "anyOf": [
                            {
                                "type": "string"
                            },
                            {
                                "type": "null"
                            }
                        ],
                        "title": "Conversation Id",
                        "description": "The optional conversation ID (UUID)",
                        "examples": [
                            "c5260aec-4d82-4370-9fdf-05cf908b3f16"
                        ]
                    },
                    "provider": {
                        "anyOf": [
                            {
                                "type": "string"
                            },
                            {
                                "type": "null"
                            }
                        ],
                        "title": "Provider",
                        "description": "The optional provider",
                        "examples": [
                            "openai",
                            "watsonx"
                        ]
                    },
                    "model": {
                        "anyOf": [
                            {
                                "type": "string"
                            },
                            {
                                "type": "null"
                            }
                        ],
                        "title": "Model",
                        "description": "The optional model",
                        "examples": [
                            "gpt4mini"
                        ]
                    },
                    "system_prompt": {
                        "anyOf": [
                            {
                                "type": "string"
                            },
                            {
                                "type": "null"
                            }
                        ],
                        "title": "System Prompt",
                        "description": "The optional system prompt.",
                        "examples": [
                            "You are OpenShift assistant.",
                            "You are Ansible assistant."
                        ]
                    },
                    "attachments": {
                        "anyOf": [
                            {
                                "items": {
                                    "$ref": "#/components/schemas/Attachment"
                                },
                                "type": "array"
                            },
                            {
                                "type": "null"
                            }
                        ],
                        "title": "Attachments",
                        "description": "The optional list of attachments.",
                        "examples": [
                            {
                                "attachment_type": "log",
                                "content": "this is attachment",
                                "content_type": "text/plain"
                            },
                            {
                                "attachment_type": "configuration",
                                "content": "kind: Pod\n metadata:\n name:    private-reg",
                                "content_type": "application/yaml"
                            },
                            {
                                "attachment_type": "configuration",
                                "content": "foo: bar",
                                "content_type": "application/yaml"
                            }
                        ]
                    },
                    "no_tools": {
                        "anyOf": [
                            {
                                "type": "boolean"
                            },
                            {
                                "type": "null"
                            }
                        ],
                        "title": "No Tools",
                        "description": "Whether to bypass all tools and MCP servers",
                        "default": false,
                        "examples": [
                            true,
                            false
                        ]
                    },
                    "media_type": {
                        "anyOf": [
                            {
                                "type": "string"
                            },
                            {
                                "type": "null"
                            }
                        ],
                        "title": "Media Type",
                        "description": "Media type (used just to enable compatibility)",
                        "examples": [
                            "application/json"
                        ]
                    }
                },
                "additionalProperties": false,
                "type": "object",
                "required": [
                    "query"
                ],
                "title": "QueryRequest",
                "description": "Model representing a request for the LLM (Language Model).\n\nAttributes:\n    query: The query string.\n    conversation_id: The optional conversation ID (UUID).\n    provider: The optional provider.\n    model: The optional model.\n    system_prompt: The optional system prompt.\n    attachments: The optional attachments.\n    no_tools: Whether to bypass all tools and MCP servers (default: False).\n\nExample:\n    ```python\n    query_request = QueryRequest(query=\"Tell me about Kubernetes\")\n    ```",
                "examples": [
                    {
                        "attachments": [
                            {
                                "attachment_type": "log",
                                "content": "this is attachment",
                                "content_type": "text/plain"
                            },
                            {
                                "attachment_type": "configuration",
                                "content": "kind: Pod\n metadata:\n    name: private-reg",
                                "content_type": "application/yaml"
                            },
                            {
                                "attachment_type": "configuration",
                                "content": "foo: bar",
                                "content_type": "application/yaml"
                            }
                        ],
                        "conversation_id": "123e4567-e89b-12d3-a456-426614174000",
                        "model": "model-name",
                        "no_tools": false,
                        "provider": "openai",
                        "query": "write a deployment yaml for the mongodb image",
                        "system_prompt": "You are a helpful assistant"
                    }
                ]
            },
            "QueryResponse": {
                "properties": {
                    "conversation_id": {
                        "anyOf": [
                            {
                                "type": "string"
                            },
                            {
                                "type": "null"
                            }
                        ],
                        "title": "Conversation Id",
                        "description": "The optional conversation ID (UUID)",
                        "examples": [
                            "c5260aec-4d82-4370-9fdf-05cf908b3f16"
                        ]
                    },
                    "response": {
                        "type": "string",
                        "title": "Response",
                        "description": "Response from LLM",
                        "examples": [
                            "Kubernetes is an open-source container orchestration system for automating ..."
                        ]
                    },
                    "rag_chunks": {
                        "items": {
                            "$ref": "#/components/schemas/RAGChunk"
                        },
                        "type": "array",
                        "title": "Rag Chunks",
                        "default": []
                    },
                    "tool_calls": {
                        "anyOf": [
                            {
                                "items": {
                                    "$ref": "#/components/schemas/ToolCall"
                                },
                                "type": "array"
                            },
                            {
                                "type": "null"
                            }
                        ],
                        "title": "Tool Calls",
                        "description": "List of tool calls made during response generation"
                    },
                    "referenced_documents": {
                        "items": {
                            "$ref": "#/components/schemas/ReferencedDocument"
                        },
                        "type": "array",
                        "title": "Referenced Documents",
                        "description": "List of documents referenced in generating the response",
                        "examples": [
                            [
                                {
                                    "doc_title": "Operator Lifecycle Manager (OLM)",
                                    "doc_url": "https://docs.openshift.com/container-platform/4.15/operators/olm/index.html"
                                }
                            ]
                        ]
                    }
                },
                "type": "object",
                "required": [
                    "response"
                ],
                "title": "QueryResponse",
                "description": "Model representing LLM response to a query.\n\nAttributes:\n    conversation_id: The optional conversation ID (UUID).\n    response: The response.\n    rag_chunks: List of RAG chunks used to generate the response.\n    referenced_documents: The URLs and titles for the documents used to generate the response.\n    tool_calls: List of tool calls made during response generation.\n    TODO: truncated: Whether conversation history was truncated.\n    TODO: input_tokens: Number of tokens sent to LLM.\n    TODO: output_tokens: Number of tokens received from LLM.\n    TODO: available_quotas: Quota available as measured by all configured quota limiters\n    TODO: tool_results: List of tool results.",
                "examples": [
                    {
                        "conversation_id": "123e4567-e89b-12d3-a456-426614174000",
                        "rag_chunks": [
                            {
                                "content": "OLM is a component of the Operator Framework toolkit...",
                                "score": 0.95,
                                "source": "kubernetes-docs/operators.md"
                            }
                        ],
                        "referenced_documents": [
                            {
                                "doc_title": "Operator Lifecycle Manager (OLM)",
                                "doc_url": "https://docs.openshift.com/container-platform/4.15/operators/olm/index.html"
                            }
                        ],
                        "response": "Operator Lifecycle Manager (OLM) helps users install...",
                        "tool_calls": [
                            {
                                "arguments": {
                                    "query": "operator lifecycle manager"
                                },
                                "result": {
                                    "chunks_found": 5
                                },
                                "tool_name": "knowledge_search"
                            }
                        ]
                    }
                ]
            },
            "RAGChunk": {
                "properties": {
                    "content": {
                        "type": "string",
                        "title": "Content",
                        "description": "The content of the chunk"
                    },
                    "source": {
                        "anyOf": [
                            {
                                "type": "string"
                            },
                            {
                                "type": "null"
                            }
                        ],
                        "title": "Source",
                        "description": "Source document or URL"
                    },
                    "score": {
                        "anyOf": [
                            {
                                "type": "number"
                            },
                            {
                                "type": "null"
                            }
                        ],
                        "title": "Score",
                        "description": "Relevance score"
                    }
                },
                "type": "object",
                "required": [
                    "content"
                ],
                "title": "RAGChunk",
                "description": "Model representing a RAG chunk used in the response."
            },
            "ReadinessResponse": {
                "properties": {
                    "ready": {
                        "type": "boolean",
                        "title": "Ready",
                        "description": "Flag indicating if service is ready",
                        "examples": [
                            true,
                            false
                        ]
                    },
                    "reason": {
                        "type": "string",
                        "title": "Reason",
                        "description": "The reason for the readiness",
                        "examples": [
                            "Service is ready"
                        ]
                    },
                    "providers": {
                        "items": {
                            "$ref": "#/components/schemas/ProviderHealthStatus"
                        },
                        "type": "array",
                        "title": "Providers",
                        "description": "List of unhealthy providers in case of readiness failure.",
                        "examples": []
                    }
                },
                "type": "object",
                "required": [
                    "ready",
                    "reason",
                    "providers"
                ],
                "title": "ReadinessResponse",
                "description": "Model representing response to a readiness request.\n\nAttributes:\n    ready: If service is ready.\n    reason: The reason for the readiness.\n    providers: List of unhealthy providers in case of readiness failure.\n\nExample:\n    ```python\n    readiness_response = ReadinessResponse(\n        ready=False,\n        reason=\"Service is not ready\",\n        providers=[\n            ProviderHealthStatus(\n                provider_id=\"ollama\",\n                status=\"unhealthy\",\n                message=\"Server is unavailable\"\n            )\n        ]\n    )\n    ```",
                "examples": [
                    {
                        "providers": [],
                        "ready": true,
                        "reason": "Service is ready"
                    }
                ]
            },
            "ReferencedDocument": {
                "properties": {
                    "doc_url": {
                        "anyOf": [
                            {
                                "type": "string",
                                "minLength": 1,
                                "format": "uri"
                            },
                            {
                                "type": "null"
                            }
                        ],
                        "title": "Doc Url",
                        "description": "URL of the referenced document"
                    },
                    "doc_title": {
                        "type": "string",
                        "title": "Doc Title",
                        "description": "Title of the referenced document"
                    }
                },
                "type": "object",
                "required": [
                    "doc_title"
                ],
                "title": "ReferencedDocument",
                "description": "Model representing a document referenced in generating a response.\n\nAttributes:\n    doc_url: Url to the referenced doc.\n    doc_title: Title of the referenced doc."
            },
            "SQLiteDatabaseConfiguration": {
                "properties": {
                    "db_path": {
                        "type": "string",
                        "title": "Db Path"
                    }
                },
                "additionalProperties": false,
                "type": "object",
                "required": [
                    "db_path"
                ],
                "title": "SQLiteDatabaseConfiguration",
                "description": "SQLite database configuration."
            },
            "ServiceConfiguration": {
                "properties": {
                    "host": {
                        "type": "string",
                        "title": "Host",
                        "default": "localhost"
                    },
                    "port": {
                        "type": "integer",
                        "exclusiveMinimum": 0.0,
                        "title": "Port",
                        "default": 8080
                    },
                    "auth_enabled": {
                        "type": "boolean",
                        "title": "Auth Enabled",
                        "default": false
                    },
                    "workers": {
                        "type": "integer",
                        "exclusiveMinimum": 0.0,
                        "title": "Workers",
                        "default": 1
                    },
                    "color_log": {
                        "type": "boolean",
                        "title": "Color Log",
                        "default": true
                    },
                    "access_log": {
                        "type": "boolean",
                        "title": "Access Log",
                        "default": true
                    },
                    "tls_config": {
                        "$ref": "#/components/schemas/TLSConfiguration"
                    },
                    "cors": {
                        "$ref": "#/components/schemas/CORSConfiguration"
                    }
                },
                "additionalProperties": false,
                "type": "object",
                "title": "ServiceConfiguration",
                "description": "Service configuration."
            },
            "StatusResponse": {
                "properties": {
                    "functionality": {
                        "type": "string",
                        "title": "Functionality"
                    },
                    "status": {
                        "additionalProperties": true,
                        "type": "object",
                        "title": "Status"
                    }
                },
                "type": "object",
                "required": [
                    "functionality",
                    "status"
                ],
                "title": "StatusResponse",
                "description": "Model representing a response to a status request.\n\nAttributes:\n    functionality: The functionality of the service.\n    status: The status of the service.\n\nExample:\n    ```python\n    status_response = StatusResponse(\n        functionality=\"feedback\",\n        status={\"enabled\": True},\n    )\n    ```",
                "examples": [
                    {
                        "functionality": "feedback",
                        "status": {
                            "enabled": true
                        }
                    }
                ]
            },
            "TLSConfiguration": {
                "properties": {
                    "tls_certificate_path": {
                        "anyOf": [
                            {
                                "type": "string",
                                "format": "file-path"
                            },
                            {
                                "type": "null"
                            }
                        ],
                        "title": "Tls Certificate Path"
                    },
                    "tls_key_path": {
                        "anyOf": [
                            {
                                "type": "string",
                                "format": "file-path"
                            },
                            {
                                "type": "null"
                            }
                        ],
                        "title": "Tls Key Path"
                    },
                    "tls_key_password": {
                        "anyOf": [
                            {
                                "type": "string",
                                "format": "file-path"
                            },
                            {
                                "type": "null"
                            }
                        ],
                        "title": "Tls Key Password"
                    }
                },
                "additionalProperties": false,
                "type": "object",
                "title": "TLSConfiguration",
                "description": "TLS configuration."
            },
            "ToolCall": {
                "properties": {
                    "tool_name": {
                        "type": "string",
                        "title": "Tool Name",
                        "description": "Name of the tool called"
                    },
                    "arguments": {
                        "additionalProperties": true,
                        "type": "object",
                        "title": "Arguments",
                        "description": "Arguments passed to the tool"
                    },
                    "result": {
                        "anyOf": [
                            {
                                "additionalProperties": true,
                                "type": "object"
                            },
                            {
                                "type": "null"
                            }
                        ],
                        "title": "Result",
                        "description": "Result from the tool"
                    }
                },
                "type": "object",
                "required": [
                    "tool_name",
                    "arguments"
                ],
                "title": "ToolCall",
                "description": "Model representing a tool call made during response generation."
            },
            "UnauthorizedResponse": {
                "properties": {
                    "detail": {
                        "type": "string",
                        "title": "Detail"
                    }
                },
                "type": "object",
                "required": [
                    "detail"
                ],
                "title": "UnauthorizedResponse",
                "description": "Model representing response for missing or invalid credentials.",
                "examples": [
                    {
                        "detail": "Unauthorized: No auth header found"
                    }
                ]
            },
            "UserDataCollection": {
                "properties": {
                    "feedback_enabled": {
                        "type": "boolean",
                        "title": "Feedback Enabled",
                        "default": false
                    },
                    "feedback_storage": {
                        "anyOf": [
                            {
                                "type": "string"
                            },
                            {
                                "type": "null"
                            }
                        ],
                        "title": "Feedback Storage"
                    },
                    "transcripts_enabled": {
                        "type": "boolean",
                        "title": "Transcripts Enabled",
                        "default": false
                    },
                    "transcripts_storage": {
                        "anyOf": [
                            {
                                "type": "string"
                            },
                            {
                                "type": "null"
                            }
                        ],
                        "title": "Transcripts Storage"
                    }
                },
                "additionalProperties": false,
                "type": "object",
                "title": "UserDataCollection",
                "description": "User data collection configuration."
            },
            "ValidationError": {
                "properties": {
                    "loc": {
                        "items": {
                            "anyOf": [
                                {
                                    "type": "string"
                                },
                                {
                                    "type": "integer"
                                }
                            ]
                        },
                        "type": "array",
                        "title": "Location"
                    },
                    "msg": {
                        "type": "string",
                        "title": "Message"
                    },
                    "type": {
                        "type": "string",
                        "title": "Error Type"
                    }
                },
                "type": "object",
                "required": [
                    "loc",
                    "msg",
                    "type"
                ],
                "title": "ValidationError"
            }
        }
    }
}<|MERGE_RESOLUTION|>--- conflicted
+++ resolved
@@ -28,7 +28,7 @@
                     "root"
                 ],
                 "summary": "Root Endpoint Handler",
-                "description": "Handle request to the / endpoint.",
+                "description": "Handle GET requests to the root (\"/\") endpoint and returns the static HTML index page.\n\nReturns:\n    HTMLResponse: The HTML content of the index page, including a heading,\n    embedded image with the service icon, and links to the API documentation\n    via Swagger UI and ReDoc.",
                 "operationId": "root_endpoint_handler__get",
                 "responses": {
                     "200": {
@@ -1350,11 +1350,7 @@
                         "$ref": "#/components/schemas/InferenceConfiguration"
                     },
                     "conversation_cache": {
-<<<<<<< HEAD
-                        "$ref": "#/components/schemas/ConversationCache"
-=======
                         "$ref": "#/components/schemas/ConversationCacheConfiguration"
->>>>>>> 272c8ffc
                     }
                 },
                 "additionalProperties": false,
@@ -1368,21 +1364,14 @@
                 "title": "Configuration",
                 "description": "Global service configuration."
             },
-<<<<<<< HEAD
-            "ConversationCache": {
-=======
             "ConversationCacheConfiguration": {
->>>>>>> 272c8ffc
                 "properties": {
                     "type": {
                         "anyOf": [
                             {
                                 "type": "string",
                                 "enum": [
-<<<<<<< HEAD
-=======
                                     "noop",
->>>>>>> 272c8ffc
                                     "memory",
                                     "sqlite",
                                     "postgres"
@@ -1427,11 +1416,7 @@
                 },
                 "additionalProperties": false,
                 "type": "object",
-<<<<<<< HEAD
-                "title": "ConversationCache",
-=======
                 "title": "ConversationCacheConfiguration",
->>>>>>> 272c8ffc
                 "description": "Conversation cache configuration."
             },
             "ConversationDeleteResponse": {
