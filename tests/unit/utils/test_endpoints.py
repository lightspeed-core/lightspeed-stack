"""Unit tests for endpoints utility functions."""

import os
import pytest
from fastapi import HTTPException

import constants
from configuration import AppConfig
from models.config import CustomProfile
from models.requests import QueryRequest
from models.config import Action
from utils import endpoints

from tests.unit import config_dict

CONFIGURED_SYSTEM_PROMPT = "This is a configured system prompt"


@pytest.fixture(name="input_file")
def input_file_fixture(tmp_path):
    """Create file manually using the tmp_path fixture."""
    filename = os.path.join(tmp_path, "prompt.txt")
    with open(filename, "wt", encoding="utf-8") as fout:
        fout.write("this is prompt!")
    return filename


@pytest.fixture(name="config_without_system_prompt")
def config_without_system_prompt_fixture():
    """Configuration w/o custom system prompt set."""
    test_config = config_dict.copy()

    # no customization provided
    test_config["customization"] = None

    cfg = AppConfig()
    cfg.init_from_dict(test_config)

    return cfg


@pytest.fixture(name="config_with_custom_system_prompt")
def config_with_custom_system_prompt_fixture():
    """Configuration with custom system prompt set."""
    test_config = config_dict.copy()

    # system prompt is customized
    test_config["customization"] = {
        "system_prompt": CONFIGURED_SYSTEM_PROMPT,
    }
    cfg = AppConfig()
    cfg.init_from_dict(test_config)

    return cfg


@pytest.fixture(name="config_with_custom_system_prompt_and_disable_query_system_prompt")
def config_with_custom_system_prompt_and_disable_query_system_prompt_fixture():
    """Configuration with custom system prompt and disabled query system prompt set."""
    test_config = config_dict.copy()

    # system prompt is customized and query system prompt is disabled
    test_config["customization"] = {
        "system_prompt": CONFIGURED_SYSTEM_PROMPT,
        "disable_query_system_prompt": True,
    }
    cfg = AppConfig()
    cfg.init_from_dict(test_config)

    return cfg


@pytest.fixture(
    name="config_with_custom_profile_prompt_and_enabled_query_system_prompt"
)
def config_with_custom_profile_prompt_and_enabled_query_system_prompt_fixture():
    """Configuration with custom profile loaded for prompt and disabled query system prompt set."""
    test_config = config_dict.copy()

    test_config["customization"] = {
        "profile_path": "tests/profiles/test/profile.py",
        "system_prompt": CONFIGURED_SYSTEM_PROMPT,
        "disable_query_system_prompt": False,
    }
    cfg = AppConfig()
    cfg.init_from_dict(test_config)

    return cfg


@pytest.fixture(
    name="config_with_custom_profile_prompt_and_disable_query_system_prompt"
)
def config_with_custom_profile_prompt_and_disable_query_system_prompt_fixture():
    """Configuration with custom profile loaded for prompt and disabled query system prompt set."""
    test_config = config_dict.copy()

    test_config["customization"] = {
        "profile_path": "tests/profiles/test/profile.py",
        "system_prompt": CONFIGURED_SYSTEM_PROMPT,
        "disable_query_system_prompt": True,
    }
    cfg = AppConfig()
    cfg.init_from_dict(test_config)

    return cfg


@pytest.fixture(name="query_request_without_system_prompt")
def query_request_without_system_prompt_fixture():
    """Fixture for query request without system prompt."""
    return QueryRequest(query="query", system_prompt=None)


@pytest.fixture(name="query_request_with_system_prompt")
def query_request_with_system_prompt_fixture():
    """Fixture for query request with system prompt."""
    return QueryRequest(query="query", system_prompt="System prompt defined in query")


def test_get_default_system_prompt(
    config_without_system_prompt, query_request_without_system_prompt
):
    """Test that default system prompt is returned when other prompts are not provided."""
    system_prompt = endpoints.get_system_prompt(
        query_request_without_system_prompt, config_without_system_prompt
    )
    assert system_prompt == constants.DEFAULT_SYSTEM_PROMPT


def test_get_customized_system_prompt(
    config_with_custom_system_prompt, query_request_without_system_prompt
):
    """Test that customized system prompt is used when system prompt is not provided in query."""
    system_prompt = endpoints.get_system_prompt(
        query_request_without_system_prompt, config_with_custom_system_prompt
    )
    assert system_prompt == CONFIGURED_SYSTEM_PROMPT


def test_get_query_system_prompt(
    config_without_system_prompt, query_request_with_system_prompt
):
    """Test that system prompt from query is returned."""
    system_prompt = endpoints.get_system_prompt(
        query_request_with_system_prompt, config_without_system_prompt
    )
    assert system_prompt == query_request_with_system_prompt.system_prompt


def test_get_query_system_prompt_not_customized_one(
    config_with_custom_system_prompt, query_request_with_system_prompt
):
    """Test that system prompt from query is returned even when customized one is specified."""
    system_prompt = endpoints.get_system_prompt(
        query_request_with_system_prompt, config_with_custom_system_prompt
    )
    assert system_prompt == query_request_with_system_prompt.system_prompt


def test_get_system_prompt_with_disable_query_system_prompt(
    config_with_custom_system_prompt_and_disable_query_system_prompt,
    query_request_with_system_prompt,
):
    """Test that query system prompt is disallowed when disable_query_system_prompt is True."""
    with pytest.raises(HTTPException) as exc_info:
        endpoints.get_system_prompt(
            query_request_with_system_prompt,
            config_with_custom_system_prompt_and_disable_query_system_prompt,
        )
    assert exc_info.value.status_code == 422


def test_get_system_prompt_with_disable_query_system_prompt_and_non_system_prompt_query(
    config_with_custom_system_prompt_and_disable_query_system_prompt,
    query_request_without_system_prompt,
):
    """Test that query without system prompt is allowed when disable_query_system_prompt is True."""
    system_prompt = endpoints.get_system_prompt(
        query_request_without_system_prompt,
        config_with_custom_system_prompt_and_disable_query_system_prompt,
    )
    assert system_prompt == CONFIGURED_SYSTEM_PROMPT


<<<<<<< HEAD
=======
def test_get_profile_prompt_with_disable_query_system_prompt(
    config_with_custom_profile_prompt_and_disable_query_system_prompt,
    query_request_without_system_prompt,
):
    """Test that system prompt is set if profile enabled and query system prompt disabled."""
    custom_profile = CustomProfile(path="tests/profiles/test/profile.py")
    prompts = custom_profile.get_prompts()
    system_prompt = endpoints.get_system_prompt(
        query_request_without_system_prompt,
        config_with_custom_profile_prompt_and_disable_query_system_prompt,
    )
    assert system_prompt == prompts.get("default")


def test_get_profile_prompt_with_enabled_query_system_prompt(
    config_with_custom_profile_prompt_and_enabled_query_system_prompt,
    query_request_with_system_prompt,
):
    """Test that profile system prompt is overridden by query system prompt enabled."""
    system_prompt = endpoints.get_system_prompt(
        query_request_with_system_prompt,
        config_with_custom_profile_prompt_and_enabled_query_system_prompt,
    )
    assert system_prompt == query_request_with_system_prompt.system_prompt


@pytest.mark.asyncio
async def test_get_agent_with_conversation_id(prepare_agent_mocks, mocker):
    """Test get_agent function when agent exists in llama stack."""
    mock_client, mock_agent = prepare_agent_mocks
    conversation_id = "test_conversation_id"

    # Mock existing agent retrieval
    mock_agent_response = mocker.Mock()
    mock_agent_response.agent_id = conversation_id
    mock_client.agents.retrieve.return_value = mock_agent_response

    mock_client.agents.session.list.return_value = mocker.Mock(
        data=[{"session_id": "test_session_id"}]
    )

    # Mock Agent class
    mocker.patch("utils.endpoints.AsyncAgent", return_value=mock_agent)

    result_agent, result_conversation_id, result_session_id = await get_agent(
        client=mock_client,
        model_id="test_model",
        system_prompt="test_prompt",
        available_input_shields=["shield1"],
        available_output_shields=["output_shield2"],
        conversation_id=conversation_id,
    )

    # Assert the same agent is returned and conversation_id is preserved
    assert result_agent == mock_agent
    assert result_conversation_id == conversation_id
    assert result_session_id == "test_session_id"


@pytest.mark.asyncio
async def test_get_agent_with_conversation_id_and_no_agent_in_llama_stack(
    setup_configuration, prepare_agent_mocks, mocker
):
    """Test get_agent function when conversation_id is provided."""
    mock_client, mock_agent = prepare_agent_mocks
    mock_client.agents.retrieve.side_effect = ValueError(
        "fake not finding existing agent"
    )
    mock_agent.create_session.return_value = "new_session_id"

    # Mock Agent class
    mock_agent_class = mocker.patch(
        "utils.endpoints.AsyncAgent", return_value=mock_agent
    )

    # Mock get_suid
    mocker.patch("utils.endpoints.get_suid", return_value="new_session_id")

    # Mock configuration
    mock_mcp_server = mocker.Mock()
    mock_mcp_server.name = "mcp_server_1"
    mocker.patch.object(
        type(setup_configuration),
        "mcp_servers",
        new_callable=mocker.PropertyMock,
        return_value=[mock_mcp_server],
    )
    mocker.patch("configuration.configuration", setup_configuration)
    conversation_id = "non_existent_conversation_id"
    # Call function with conversation_id
    result_agent, result_conversation_id, result_session_id = await get_agent(
        client=mock_client,
        model_id="test_model",
        system_prompt="test_prompt",
        available_input_shields=["shield1"],
        available_output_shields=["output_shield2"],
        conversation_id=conversation_id,
    )

    # Assert new agent is created
    assert result_agent == mock_agent
    assert result_conversation_id == result_agent.agent_id
    assert conversation_id != result_agent.agent_id
    assert result_session_id == "new_session_id"

    # Verify Agent was created with correct parameters
    mock_agent_class.assert_called_once_with(
        mock_client,
        model="test_model",
        instructions="test_prompt",
        input_shields=["shield1"],
        output_shields=["output_shield2"],
        tool_parser=None,
        enable_session_persistence=True,
    )


@pytest.mark.asyncio
async def test_get_agent_no_conversation_id(
    setup_configuration, prepare_agent_mocks, mocker
):
    """Test get_agent function when conversation_id is None."""
    mock_client, mock_agent = prepare_agent_mocks
    mock_agent.create_session.return_value = "new_session_id"

    # Mock Agent class
    mock_agent_class = mocker.patch(
        "utils.endpoints.AsyncAgent", return_value=mock_agent
    )

    # Mock get_suid
    mocker.patch("utils.endpoints.get_suid", return_value="new_session_id")

    # Mock configuration
    mock_mcp_server = mocker.Mock()
    mock_mcp_server.name = "mcp_server_1"
    mocker.patch.object(
        type(setup_configuration),
        "mcp_servers",
        new_callable=mocker.PropertyMock,
        return_value=[mock_mcp_server],
    )
    mocker.patch("configuration.configuration", setup_configuration)

    # Call function with None conversation_id
    result_agent, result_conversation_id, result_session_id = await get_agent(
        client=mock_client,
        model_id="test_model",
        system_prompt="test_prompt",
        available_input_shields=["shield1"],
        available_output_shields=["output_shield2"],
        conversation_id=None,
    )

    # Assert new agent is created
    assert result_agent == mock_agent
    assert result_conversation_id == result_agent.agent_id
    assert result_session_id == "new_session_id"

    # Verify Agent was created with correct parameters
    mock_agent_class.assert_called_once_with(
        mock_client,
        model="test_model",
        instructions="test_prompt",
        input_shields=["shield1"],
        output_shields=["output_shield2"],
        tool_parser=None,
        enable_session_persistence=True,
    )


@pytest.mark.asyncio
async def test_get_agent_empty_shields(
    setup_configuration, prepare_agent_mocks, mocker
):
    """Test get_agent function with empty shields list."""
    mock_client, mock_agent = prepare_agent_mocks
    mock_agent.create_session.return_value = "new_session_id"

    # Mock Agent class
    mock_agent_class = mocker.patch(
        "utils.endpoints.AsyncAgent", return_value=mock_agent
    )

    # Mock get_suid
    mocker.patch("utils.endpoints.get_suid", return_value="new_session_id")

    # Mock configuration
    mock_mcp_server = mocker.Mock()
    mock_mcp_server.name = "mcp_server_1"
    mocker.patch.object(
        type(setup_configuration),
        "mcp_servers",
        new_callable=mocker.PropertyMock,
        return_value=[mock_mcp_server],
    )
    mocker.patch("configuration.configuration", setup_configuration)

    # Call function with empty shields list
    result_agent, result_conversation_id, result_session_id = await get_agent(
        client=mock_client,
        model_id="test_model",
        system_prompt="test_prompt",
        available_input_shields=[],
        available_output_shields=[],
        conversation_id=None,
    )

    # Assert new agent is created
    assert result_agent == mock_agent
    assert result_conversation_id == result_agent.agent_id
    assert result_session_id == "new_session_id"

    # Verify Agent was created with empty shields
    mock_agent_class.assert_called_once_with(
        mock_client,
        model="test_model",
        instructions="test_prompt",
        input_shields=[],
        output_shields=[],
        tool_parser=None,
        enable_session_persistence=True,
    )


@pytest.mark.asyncio
async def test_get_agent_multiple_mcp_servers(
    setup_configuration, prepare_agent_mocks, mocker
):
    """Test get_agent function with multiple MCP servers."""
    mock_client, mock_agent = prepare_agent_mocks
    mock_agent.create_session.return_value = "new_session_id"

    # Mock Agent class
    mock_agent_class = mocker.patch(
        "utils.endpoints.AsyncAgent", return_value=mock_agent
    )

    # Mock get_suid
    mocker.patch("utils.endpoints.get_suid", return_value="new_session_id")

    # Mock configuration with multiple MCP servers
    mock_mcp_server1 = mocker.Mock()
    mock_mcp_server1.name = "mcp_server_1"
    mock_mcp_server2 = mocker.Mock()
    mock_mcp_server2.name = "mcp_server_2"
    mocker.patch.object(
        type(setup_configuration),
        "mcp_servers",
        new_callable=mocker.PropertyMock,
        return_value=[mock_mcp_server1, mock_mcp_server2],
    )
    mocker.patch("configuration.configuration", setup_configuration)

    # Call function
    result_agent, result_conversation_id, result_session_id = await get_agent(
        client=mock_client,
        model_id="test_model",
        system_prompt="test_prompt",
        available_input_shields=["shield1", "shield2"],
        available_output_shields=["output_shield3", "output_shield4"],
        conversation_id=None,
    )

    # Assert new agent is created
    assert result_agent == mock_agent
    assert result_conversation_id == result_agent.agent_id
    assert result_session_id == "new_session_id"

    # Verify Agent was created with tools from both MCP servers
    mock_agent_class.assert_called_once_with(
        mock_client,
        model="test_model",
        instructions="test_prompt",
        input_shields=["shield1", "shield2"],
        output_shields=["output_shield3", "output_shield4"],
        tool_parser=None,
        enable_session_persistence=True,
    )


@pytest.mark.asyncio
async def test_get_agent_session_persistence_enabled(
    setup_configuration, prepare_agent_mocks, mocker
):
    """Test get_agent function ensures session persistence is enabled."""
    mock_client, mock_agent = prepare_agent_mocks
    mock_agent.create_session.return_value = "new_session_id"

    # Mock Agent class
    mock_agent_class = mocker.patch(
        "utils.endpoints.AsyncAgent", return_value=mock_agent
    )

    # Mock get_suid
    mocker.patch("utils.endpoints.get_suid", return_value="new_session_id")

    # Mock configuration
    mock_mcp_server = mocker.Mock()
    mock_mcp_server.name = "mcp_server_1"
    mocker.patch.object(
        type(setup_configuration),
        "mcp_servers",
        new_callable=mocker.PropertyMock,
        return_value=[mock_mcp_server],
    )
    mocker.patch("configuration.configuration", setup_configuration)

    # Call function
    await get_agent(
        client=mock_client,
        model_id="test_model",
        system_prompt="test_prompt",
        available_input_shields=["shield1"],
        available_output_shields=["output_shield2"],
        conversation_id=None,
    )

    # Verify Agent was created with session persistence enabled
    mock_agent_class.assert_called_once_with(
        mock_client,
        model="test_model",
        instructions="test_prompt",
        input_shields=["shield1"],
        output_shields=["output_shield2"],
        tool_parser=None,
        enable_session_persistence=True,
    )


@pytest.mark.asyncio
async def test_get_agent_no_tools_no_parser(
    setup_configuration, prepare_agent_mocks, mocker
):
    """Test get_agent function sets tool_parser=None when no_tools=True."""
    mock_client, mock_agent = prepare_agent_mocks
    mock_agent.create_session.return_value = "new_session_id"

    # Mock Agent class
    mock_agent_class = mocker.patch(
        "utils.endpoints.AsyncAgent", return_value=mock_agent
    )

    # Mock get_suid
    mocker.patch("utils.endpoints.get_suid", return_value="new_session_id")

    # Mock configuration
    mock_mcp_server = mocker.Mock()
    mock_mcp_server.name = "mcp_server_1"
    mocker.patch.object(
        type(setup_configuration),
        "mcp_servers",
        new_callable=mocker.PropertyMock,
        return_value=[mock_mcp_server],
    )
    mocker.patch("configuration.configuration", setup_configuration)

    # Call function with no_tools=True
    result_agent, result_conversation_id, result_session_id = await get_agent(
        client=mock_client,
        model_id="test_model",
        system_prompt="test_prompt",
        available_input_shields=["shield1"],
        available_output_shields=["output_shield2"],
        conversation_id=None,
        no_tools=True,
    )

    # Assert new agent is created
    assert result_agent == mock_agent
    assert result_conversation_id == result_agent.agent_id
    assert result_session_id == "new_session_id"

    # Verify Agent was created with tool_parser=None
    mock_agent_class.assert_called_once_with(
        mock_client,
        model="test_model",
        instructions="test_prompt",
        input_shields=["shield1"],
        output_shields=["output_shield2"],
        tool_parser=None,
        enable_session_persistence=True,
    )


@pytest.mark.asyncio
async def test_get_agent_no_tools_false_preserves_parser(
    setup_configuration, prepare_agent_mocks, mocker
):
    """Test get_agent function preserves tool_parser when no_tools=False."""
    mock_client, mock_agent = prepare_agent_mocks
    mock_agent.create_session.return_value = "new_session_id"

    # Mock Agent class
    mock_agent_class = mocker.patch(
        "utils.endpoints.AsyncAgent", return_value=mock_agent
    )

    # Mock get_suid
    mocker.patch("utils.endpoints.get_suid", return_value="new_session_id")

    # Mock GraniteToolParser
    mock_parser = mocker.Mock()
    mock_granite_parser = mocker.patch("utils.endpoints.GraniteToolParser")
    mock_granite_parser.get_parser.return_value = mock_parser

    # Mock configuration
    mock_mcp_server = mocker.Mock()
    mock_mcp_server.name = "mcp_server_1"
    mocker.patch.object(
        type(setup_configuration),
        "mcp_servers",
        new_callable=mocker.PropertyMock,
        return_value=[mock_mcp_server],
    )
    mocker.patch("configuration.configuration", setup_configuration)

    # Call function with no_tools=False
    result_agent, result_conversation_id, result_session_id = await get_agent(
        client=mock_client,
        model_id="test_model",
        system_prompt="test_prompt",
        available_input_shields=["shield1"],
        available_output_shields=["output_shield2"],
        conversation_id=None,
        no_tools=False,
    )

    # Assert new agent is created
    assert result_agent == mock_agent
    assert result_conversation_id == result_agent.agent_id
    assert result_session_id == "new_session_id"

    # Verify Agent was created with the proper tool_parser
    mock_agent_class.assert_called_once_with(
        mock_client,
        model="test_model",
        instructions="test_prompt",
        input_shields=["shield1"],
        output_shields=["output_shield2"],
        tool_parser=mock_parser,
        enable_session_persistence=True,
    )


>>>>>>> b14d91c1
def test_validate_model_provider_override_allowed_with_action():
    """Ensure no exception when caller has MODEL_OVERRIDE and request includes model/provider."""
    query_request = QueryRequest(query="q", model="m", provider="p")
    authorized_actions = {Action.MODEL_OVERRIDE}
    endpoints.validate_model_provider_override(query_request, authorized_actions)


def test_validate_model_provider_override_rejected_without_action():
    """Ensure HTTP 403 when request includes model/provider and caller lacks permission."""
    query_request = QueryRequest(query="q", model="m", provider="p")
    authorized_actions: set[Action] = set()
    with pytest.raises(HTTPException) as exc_info:
        endpoints.validate_model_provider_override(query_request, authorized_actions)
    assert exc_info.value.status_code == 403


def test_validate_model_provider_override_no_override_without_action():
    """No exception when request does not include model/provider regardless of permission."""
    query_request = QueryRequest(query="q")
    endpoints.validate_model_provider_override(query_request, set())<|MERGE_RESOLUTION|>--- conflicted
+++ resolved
@@ -183,8 +183,6 @@
     assert system_prompt == CONFIGURED_SYSTEM_PROMPT
 
 
-<<<<<<< HEAD
-=======
 def test_get_profile_prompt_with_disable_query_system_prompt(
     config_with_custom_profile_prompt_and_disable_query_system_prompt,
     query_request_without_system_prompt,
@@ -211,426 +209,7 @@
     assert system_prompt == query_request_with_system_prompt.system_prompt
 
 
-@pytest.mark.asyncio
-async def test_get_agent_with_conversation_id(prepare_agent_mocks, mocker):
-    """Test get_agent function when agent exists in llama stack."""
-    mock_client, mock_agent = prepare_agent_mocks
-    conversation_id = "test_conversation_id"
-
-    # Mock existing agent retrieval
-    mock_agent_response = mocker.Mock()
-    mock_agent_response.agent_id = conversation_id
-    mock_client.agents.retrieve.return_value = mock_agent_response
-
-    mock_client.agents.session.list.return_value = mocker.Mock(
-        data=[{"session_id": "test_session_id"}]
-    )
-
-    # Mock Agent class
-    mocker.patch("utils.endpoints.AsyncAgent", return_value=mock_agent)
-
-    result_agent, result_conversation_id, result_session_id = await get_agent(
-        client=mock_client,
-        model_id="test_model",
-        system_prompt="test_prompt",
-        available_input_shields=["shield1"],
-        available_output_shields=["output_shield2"],
-        conversation_id=conversation_id,
-    )
-
-    # Assert the same agent is returned and conversation_id is preserved
-    assert result_agent == mock_agent
-    assert result_conversation_id == conversation_id
-    assert result_session_id == "test_session_id"
-
-
-@pytest.mark.asyncio
-async def test_get_agent_with_conversation_id_and_no_agent_in_llama_stack(
-    setup_configuration, prepare_agent_mocks, mocker
-):
-    """Test get_agent function when conversation_id is provided."""
-    mock_client, mock_agent = prepare_agent_mocks
-    mock_client.agents.retrieve.side_effect = ValueError(
-        "fake not finding existing agent"
-    )
-    mock_agent.create_session.return_value = "new_session_id"
-
-    # Mock Agent class
-    mock_agent_class = mocker.patch(
-        "utils.endpoints.AsyncAgent", return_value=mock_agent
-    )
-
-    # Mock get_suid
-    mocker.patch("utils.endpoints.get_suid", return_value="new_session_id")
-
-    # Mock configuration
-    mock_mcp_server = mocker.Mock()
-    mock_mcp_server.name = "mcp_server_1"
-    mocker.patch.object(
-        type(setup_configuration),
-        "mcp_servers",
-        new_callable=mocker.PropertyMock,
-        return_value=[mock_mcp_server],
-    )
-    mocker.patch("configuration.configuration", setup_configuration)
-    conversation_id = "non_existent_conversation_id"
-    # Call function with conversation_id
-    result_agent, result_conversation_id, result_session_id = await get_agent(
-        client=mock_client,
-        model_id="test_model",
-        system_prompt="test_prompt",
-        available_input_shields=["shield1"],
-        available_output_shields=["output_shield2"],
-        conversation_id=conversation_id,
-    )
-
-    # Assert new agent is created
-    assert result_agent == mock_agent
-    assert result_conversation_id == result_agent.agent_id
-    assert conversation_id != result_agent.agent_id
-    assert result_session_id == "new_session_id"
-
-    # Verify Agent was created with correct parameters
-    mock_agent_class.assert_called_once_with(
-        mock_client,
-        model="test_model",
-        instructions="test_prompt",
-        input_shields=["shield1"],
-        output_shields=["output_shield2"],
-        tool_parser=None,
-        enable_session_persistence=True,
-    )
-
-
-@pytest.mark.asyncio
-async def test_get_agent_no_conversation_id(
-    setup_configuration, prepare_agent_mocks, mocker
-):
-    """Test get_agent function when conversation_id is None."""
-    mock_client, mock_agent = prepare_agent_mocks
-    mock_agent.create_session.return_value = "new_session_id"
-
-    # Mock Agent class
-    mock_agent_class = mocker.patch(
-        "utils.endpoints.AsyncAgent", return_value=mock_agent
-    )
-
-    # Mock get_suid
-    mocker.patch("utils.endpoints.get_suid", return_value="new_session_id")
-
-    # Mock configuration
-    mock_mcp_server = mocker.Mock()
-    mock_mcp_server.name = "mcp_server_1"
-    mocker.patch.object(
-        type(setup_configuration),
-        "mcp_servers",
-        new_callable=mocker.PropertyMock,
-        return_value=[mock_mcp_server],
-    )
-    mocker.patch("configuration.configuration", setup_configuration)
-
-    # Call function with None conversation_id
-    result_agent, result_conversation_id, result_session_id = await get_agent(
-        client=mock_client,
-        model_id="test_model",
-        system_prompt="test_prompt",
-        available_input_shields=["shield1"],
-        available_output_shields=["output_shield2"],
-        conversation_id=None,
-    )
-
-    # Assert new agent is created
-    assert result_agent == mock_agent
-    assert result_conversation_id == result_agent.agent_id
-    assert result_session_id == "new_session_id"
-
-    # Verify Agent was created with correct parameters
-    mock_agent_class.assert_called_once_with(
-        mock_client,
-        model="test_model",
-        instructions="test_prompt",
-        input_shields=["shield1"],
-        output_shields=["output_shield2"],
-        tool_parser=None,
-        enable_session_persistence=True,
-    )
-
-
-@pytest.mark.asyncio
-async def test_get_agent_empty_shields(
-    setup_configuration, prepare_agent_mocks, mocker
-):
-    """Test get_agent function with empty shields list."""
-    mock_client, mock_agent = prepare_agent_mocks
-    mock_agent.create_session.return_value = "new_session_id"
-
-    # Mock Agent class
-    mock_agent_class = mocker.patch(
-        "utils.endpoints.AsyncAgent", return_value=mock_agent
-    )
-
-    # Mock get_suid
-    mocker.patch("utils.endpoints.get_suid", return_value="new_session_id")
-
-    # Mock configuration
-    mock_mcp_server = mocker.Mock()
-    mock_mcp_server.name = "mcp_server_1"
-    mocker.patch.object(
-        type(setup_configuration),
-        "mcp_servers",
-        new_callable=mocker.PropertyMock,
-        return_value=[mock_mcp_server],
-    )
-    mocker.patch("configuration.configuration", setup_configuration)
-
-    # Call function with empty shields list
-    result_agent, result_conversation_id, result_session_id = await get_agent(
-        client=mock_client,
-        model_id="test_model",
-        system_prompt="test_prompt",
-        available_input_shields=[],
-        available_output_shields=[],
-        conversation_id=None,
-    )
-
-    # Assert new agent is created
-    assert result_agent == mock_agent
-    assert result_conversation_id == result_agent.agent_id
-    assert result_session_id == "new_session_id"
-
-    # Verify Agent was created with empty shields
-    mock_agent_class.assert_called_once_with(
-        mock_client,
-        model="test_model",
-        instructions="test_prompt",
-        input_shields=[],
-        output_shields=[],
-        tool_parser=None,
-        enable_session_persistence=True,
-    )
-
-
-@pytest.mark.asyncio
-async def test_get_agent_multiple_mcp_servers(
-    setup_configuration, prepare_agent_mocks, mocker
-):
-    """Test get_agent function with multiple MCP servers."""
-    mock_client, mock_agent = prepare_agent_mocks
-    mock_agent.create_session.return_value = "new_session_id"
-
-    # Mock Agent class
-    mock_agent_class = mocker.patch(
-        "utils.endpoints.AsyncAgent", return_value=mock_agent
-    )
-
-    # Mock get_suid
-    mocker.patch("utils.endpoints.get_suid", return_value="new_session_id")
-
-    # Mock configuration with multiple MCP servers
-    mock_mcp_server1 = mocker.Mock()
-    mock_mcp_server1.name = "mcp_server_1"
-    mock_mcp_server2 = mocker.Mock()
-    mock_mcp_server2.name = "mcp_server_2"
-    mocker.patch.object(
-        type(setup_configuration),
-        "mcp_servers",
-        new_callable=mocker.PropertyMock,
-        return_value=[mock_mcp_server1, mock_mcp_server2],
-    )
-    mocker.patch("configuration.configuration", setup_configuration)
-
-    # Call function
-    result_agent, result_conversation_id, result_session_id = await get_agent(
-        client=mock_client,
-        model_id="test_model",
-        system_prompt="test_prompt",
-        available_input_shields=["shield1", "shield2"],
-        available_output_shields=["output_shield3", "output_shield4"],
-        conversation_id=None,
-    )
-
-    # Assert new agent is created
-    assert result_agent == mock_agent
-    assert result_conversation_id == result_agent.agent_id
-    assert result_session_id == "new_session_id"
-
-    # Verify Agent was created with tools from both MCP servers
-    mock_agent_class.assert_called_once_with(
-        mock_client,
-        model="test_model",
-        instructions="test_prompt",
-        input_shields=["shield1", "shield2"],
-        output_shields=["output_shield3", "output_shield4"],
-        tool_parser=None,
-        enable_session_persistence=True,
-    )
-
-
-@pytest.mark.asyncio
-async def test_get_agent_session_persistence_enabled(
-    setup_configuration, prepare_agent_mocks, mocker
-):
-    """Test get_agent function ensures session persistence is enabled."""
-    mock_client, mock_agent = prepare_agent_mocks
-    mock_agent.create_session.return_value = "new_session_id"
-
-    # Mock Agent class
-    mock_agent_class = mocker.patch(
-        "utils.endpoints.AsyncAgent", return_value=mock_agent
-    )
-
-    # Mock get_suid
-    mocker.patch("utils.endpoints.get_suid", return_value="new_session_id")
-
-    # Mock configuration
-    mock_mcp_server = mocker.Mock()
-    mock_mcp_server.name = "mcp_server_1"
-    mocker.patch.object(
-        type(setup_configuration),
-        "mcp_servers",
-        new_callable=mocker.PropertyMock,
-        return_value=[mock_mcp_server],
-    )
-    mocker.patch("configuration.configuration", setup_configuration)
-
-    # Call function
-    await get_agent(
-        client=mock_client,
-        model_id="test_model",
-        system_prompt="test_prompt",
-        available_input_shields=["shield1"],
-        available_output_shields=["output_shield2"],
-        conversation_id=None,
-    )
-
-    # Verify Agent was created with session persistence enabled
-    mock_agent_class.assert_called_once_with(
-        mock_client,
-        model="test_model",
-        instructions="test_prompt",
-        input_shields=["shield1"],
-        output_shields=["output_shield2"],
-        tool_parser=None,
-        enable_session_persistence=True,
-    )
-
-
-@pytest.mark.asyncio
-async def test_get_agent_no_tools_no_parser(
-    setup_configuration, prepare_agent_mocks, mocker
-):
-    """Test get_agent function sets tool_parser=None when no_tools=True."""
-    mock_client, mock_agent = prepare_agent_mocks
-    mock_agent.create_session.return_value = "new_session_id"
-
-    # Mock Agent class
-    mock_agent_class = mocker.patch(
-        "utils.endpoints.AsyncAgent", return_value=mock_agent
-    )
-
-    # Mock get_suid
-    mocker.patch("utils.endpoints.get_suid", return_value="new_session_id")
-
-    # Mock configuration
-    mock_mcp_server = mocker.Mock()
-    mock_mcp_server.name = "mcp_server_1"
-    mocker.patch.object(
-        type(setup_configuration),
-        "mcp_servers",
-        new_callable=mocker.PropertyMock,
-        return_value=[mock_mcp_server],
-    )
-    mocker.patch("configuration.configuration", setup_configuration)
-
-    # Call function with no_tools=True
-    result_agent, result_conversation_id, result_session_id = await get_agent(
-        client=mock_client,
-        model_id="test_model",
-        system_prompt="test_prompt",
-        available_input_shields=["shield1"],
-        available_output_shields=["output_shield2"],
-        conversation_id=None,
-        no_tools=True,
-    )
-
-    # Assert new agent is created
-    assert result_agent == mock_agent
-    assert result_conversation_id == result_agent.agent_id
-    assert result_session_id == "new_session_id"
-
-    # Verify Agent was created with tool_parser=None
-    mock_agent_class.assert_called_once_with(
-        mock_client,
-        model="test_model",
-        instructions="test_prompt",
-        input_shields=["shield1"],
-        output_shields=["output_shield2"],
-        tool_parser=None,
-        enable_session_persistence=True,
-    )
-
-
-@pytest.mark.asyncio
-async def test_get_agent_no_tools_false_preserves_parser(
-    setup_configuration, prepare_agent_mocks, mocker
-):
-    """Test get_agent function preserves tool_parser when no_tools=False."""
-    mock_client, mock_agent = prepare_agent_mocks
-    mock_agent.create_session.return_value = "new_session_id"
-
-    # Mock Agent class
-    mock_agent_class = mocker.patch(
-        "utils.endpoints.AsyncAgent", return_value=mock_agent
-    )
-
-    # Mock get_suid
-    mocker.patch("utils.endpoints.get_suid", return_value="new_session_id")
-
-    # Mock GraniteToolParser
-    mock_parser = mocker.Mock()
-    mock_granite_parser = mocker.patch("utils.endpoints.GraniteToolParser")
-    mock_granite_parser.get_parser.return_value = mock_parser
-
-    # Mock configuration
-    mock_mcp_server = mocker.Mock()
-    mock_mcp_server.name = "mcp_server_1"
-    mocker.patch.object(
-        type(setup_configuration),
-        "mcp_servers",
-        new_callable=mocker.PropertyMock,
-        return_value=[mock_mcp_server],
-    )
-    mocker.patch("configuration.configuration", setup_configuration)
-
-    # Call function with no_tools=False
-    result_agent, result_conversation_id, result_session_id = await get_agent(
-        client=mock_client,
-        model_id="test_model",
-        system_prompt="test_prompt",
-        available_input_shields=["shield1"],
-        available_output_shields=["output_shield2"],
-        conversation_id=None,
-        no_tools=False,
-    )
-
-    # Assert new agent is created
-    assert result_agent == mock_agent
-    assert result_conversation_id == result_agent.agent_id
-    assert result_session_id == "new_session_id"
-
-    # Verify Agent was created with the proper tool_parser
-    mock_agent_class.assert_called_once_with(
-        mock_client,
-        model="test_model",
-        instructions="test_prompt",
-        input_shields=["shield1"],
-        output_shields=["output_shield2"],
-        tool_parser=mock_parser,
-        enable_session_persistence=True,
-    )
-
-
->>>>>>> b14d91c1
+
 def test_validate_model_provider_override_allowed_with_action():
     """Ensure no exception when caller has MODEL_OVERRIDE and request includes model/provider."""
     query_request = QueryRequest(query="q", model="m", provider="p")
