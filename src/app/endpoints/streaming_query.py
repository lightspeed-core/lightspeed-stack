--- conflicted
+++ resolved
@@ -20,12 +20,13 @@
 from llama_stack_client.types.shared import ToolCall
 from llama_stack_client.types.shared.interleaved_content_item import TextContentItem
 
-<<<<<<< HEAD
 from fastapi import APIRouter, HTTPException, Request, Depends, status
 from fastapi.responses import StreamingResponse
 
 from app.database import get_session
+import metrics
 from app.endpoints.query import (
+    evaluate_model_hints,
     get_rag_toolgroups,
     is_input_shield,
     is_output_shield,
@@ -36,35 +37,6 @@
     persist_user_conversation_details,
     evaluate_model_hints,
     get_topic_summary,
-)
-from authentication import get_auth_dependency
-from authentication.interface import AuthTuple
-from authorization.middleware import authorize
-from client import AsyncLlamaStackClientHolder
-from configuration import configuration
-import metrics
-from metrics.utils import update_llm_token_count_from_turn
-from models.config import Action
-from models.requests import QueryRequest
-from models.responses import UnauthorizedResponse, ForbiddenResponse
-from models.database.conversations import UserConversation
-from utils.endpoints import check_configuration_loaded, get_agent, get_system_prompt
-from utils.mcp_headers import mcp_headers_dependency, handle_mcp_headers_with_toolgroups
-from utils.transcripts import store_transcript
-from utils.types import TurnSummary
-from utils.endpoints import validate_model_provider_override
-=======
-import metrics
-from app.endpoints.query import (
-    evaluate_model_hints,
-    get_rag_toolgroups,
-    is_input_shield,
-    is_output_shield,
-    is_transcripts_enabled,
-    persist_user_conversation_details,
-    select_model_and_provider_id,
-    validate_attachments_metadata,
-    validate_conversation_ownership,
 )
 from authentication import get_auth_dependency
 from authentication.interface import AuthTuple
@@ -87,7 +59,7 @@
 from utils.mcp_headers import handle_mcp_headers_with_toolgroups, mcp_headers_dependency
 from utils.transcripts import store_transcript
 from utils.types import TurnSummary
->>>>>>> 272c8ffc
+from utils.endpoints import validate_model_provider_override
 
 logger = logging.getLogger("app.endpoints.handlers")
 router = APIRouter(tags=["streaming_query"])
@@ -740,19 +712,6 @@
                     attachments=query_request.attachments or [],
                 )
 
-<<<<<<< HEAD
-                # Get the initial topic summary for the conversation
-
-        topic_summary = None
-        with get_session() as session:
-            existing_conversation = (
-                session.query(UserConversation).filter_by(id=conversation_id).first()
-            )
-            if not existing_conversation:
-                topic_summary = await get_topic_summary(
-                    query_request.query, client, model_id
-                )
-=======
             store_conversation_into_cache(
                 configuration,
                 user_id,
@@ -762,7 +721,18 @@
                 query_request.query,
                 summary.llm_response,
             )
->>>>>>> 272c8ffc
+
+        # Get the initial topic summary for the conversation
+        topic_summary = None
+        with get_session() as session:
+            existing_conversation = (
+                session.query(UserConversation).filter_by(id=conversation_id).first()
+            )
+            if not existing_conversation:
+                topic_summary = await get_topic_summary(
+                    query_request.query, client, model_id
+                )
+
 
         persist_user_conversation_details(
             user_id=user_id,
