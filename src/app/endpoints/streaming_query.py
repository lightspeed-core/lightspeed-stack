"""Handler for REST API call to provide answer to streaming query."""

import json
import logging
import re
from typing import Any, AsyncIterator

from cachetools import TTLCache  # type: ignore

from llama_stack_client import APIConnectionError
from llama_stack_client.lib.agents.agent import AsyncAgent  # type: ignore
from llama_stack_client import AsyncLlamaStackClient  # type: ignore
from llama_stack_client.types.shared.interleaved_content_item import TextContentItem
from llama_stack_client.types import UserMessage  # type: ignore

from fastapi import APIRouter, HTTPException, Request, Depends, status
from fastapi.responses import StreamingResponse

from auth import get_auth_dependency
from client import AsyncLlamaStackClientHolder
from configuration import configuration
from models.requests import QueryRequest
from utils.endpoints import check_configuration_loaded, get_system_prompt
from utils.common import retrieve_user_id
from utils.mcp_headers import mcp_headers_dependency
from utils.suid import get_suid
<<<<<<< HEAD
from utils.token_counter import get_token_counter

=======
from utils.types import GraniteToolParser
>>>>>>> 17bf0c32

from app.endpoints.query import (
    get_rag_toolgroups,
    is_transcripts_enabled,
    store_transcript,
    select_model_id,
    validate_attachments_metadata,
)

logger = logging.getLogger("app.endpoints.handlers")
router = APIRouter(tags=["streaming_query"])
auth_dependency = get_auth_dependency()

# Global agent registry to persist agents across requests
_agent_cache: TTLCache[str, AsyncAgent] = TTLCache(maxsize=1000, ttl=3600)


async def get_agent(
    client: AsyncLlamaStackClient,
    model_id: str,
    system_prompt: str,
    available_shields: list[str],
    conversation_id: str | None,
) -> tuple[AsyncAgent, str]:
    """Get existing agent or create a new one with session persistence."""
    if conversation_id is not None:
        agent = _agent_cache.get(conversation_id)
        if agent:
            logger.debug("Reusing existing agent with key: %s", conversation_id)
            return agent, conversation_id

    logger.debug("Creating new agent")
    agent = AsyncAgent(
        client,  # type: ignore[arg-type]
        model=model_id,
        instructions=system_prompt,
        input_shields=available_shields if available_shields else [],
        tool_parser=GraniteToolParser.get_parser(model_id),
        enable_session_persistence=True,
    )
    conversation_id = await agent.create_session(get_suid())
    _agent_cache[conversation_id] = agent
    return agent, conversation_id


METADATA_PATTERN = re.compile(r"\nMetadata: (\{.+})\n")


def format_stream_data(d: dict) -> str:
    """Format outbound data in the Event Stream Format."""
    data = json.dumps(d)
    return f"data: {data}\n\n"


def stream_start_event(conversation_id: str) -> str:
    """Yield the start of the data stream.

    Args:
        conversation_id: The conversation ID (UUID).
    """
    return format_stream_data(
        {
            "event": "start",
            "data": {
                "conversation_id": conversation_id,
            },
        }
    )


def stream_end_event(metadata_map: dict, metrics_map: dict[str, int]) -> str:
    """Yield the end of the data stream.

    Args:
        metadata_map: Dictionary containing metadata about referenced documents
        metrics_map: Dictionary containing metrics like 'input_tokens' and 'output_tokens'
    """
    return format_stream_data(
        {
            "event": "end",
            "data": {
                "referenced_documents": [
                    {
                        "doc_url": v["docs_url"],
                        "doc_title": v["title"],
                    }
                    for v in filter(
                        lambda v: ("docs_url" in v) and ("title" in v),
                        metadata_map.values(),
                    )
                ],
                "truncated": None,  # TODO(jboos): implement truncated
                "input_tokens": metrics_map.get("input_tokens", 0),
                "output_tokens": metrics_map.get("output_tokens", 0),
            },
            "available_quotas": {},  # TODO(jboos): implement available quotas
        }
    )


def stream_build_event(chunk: Any, chunk_id: int, metadata_map: dict) -> str | None:
    """Build a streaming event from a chunk response.

    This function processes chunks from the LLama Stack streaming response and formats
    them into Server-Sent Events (SSE) format for the client. It handles two main
    event types:

    1. step_progress: Contains text deltas from the model inference process
    2. step_complete: Contains information about completed tool execution steps

    Args:
        chunk: The streaming chunk from LLama Stack containing event data
        chunk_id: The current chunk ID counter (gets incremented for each token)

    Returns:
        str | None: A formatted SSE data string with event information, or None if
                   the chunk doesn't contain processable event data
    """
    # pylint: disable=R1702
    if hasattr(chunk.event, "payload"):
        if chunk.event.payload.event_type == "step_progress":
            if hasattr(chunk.event.payload.delta, "text"):
                text = chunk.event.payload.delta.text
                return format_stream_data(
                    {
                        "event": "token",
                        "data": {
                            "id": chunk_id,
                            "role": chunk.event.payload.step_type,
                            "token": text,
                        },
                    }
                )
        if (
            chunk.event.payload.event_type == "step_complete"
            and chunk.event.payload.step_details.step_type == "tool_execution"
        ):
            for r in chunk.event.payload.step_details.tool_responses:
                if r.tool_name == "knowledge_search" and r.content:
                    for text_content_item in r.content:
                        if isinstance(text_content_item, TextContentItem):
                            for match in METADATA_PATTERN.findall(
                                text_content_item.text
                            ):
                                meta = json.loads(match.replace("'", '"'))
                                metadata_map[meta["document_id"]] = meta
            if chunk.event.payload.step_details.tool_calls:
                tool_name = str(
                    chunk.event.payload.step_details.tool_calls[0].tool_name
                )
                return format_stream_data(
                    {
                        "event": "token",
                        "data": {
                            "id": chunk_id,
                            "role": chunk.event.payload.step_type,
                            "token": tool_name,
                        },
                    }
                )
    return None


@router.post("/streaming_query")
async def streaming_query_endpoint_handler(
    _request: Request,
    query_request: QueryRequest,
    auth: Any = Depends(auth_dependency),
    mcp_headers: dict[str, dict[str, str]] = Depends(mcp_headers_dependency),
) -> StreamingResponse:
    """Handle request to the /streaming_query endpoint."""
    check_configuration_loaded(configuration)

    llama_stack_config = configuration.llama_stack_configuration
    logger.info("LLama stack config: %s", llama_stack_config)

    try:
        # try to get Llama Stack client
        client = AsyncLlamaStackClientHolder().get_client()
        model_id = select_model_id(await client.models.list(), query_request)
        response, conversation_id, token_usage = await retrieve_response(
            client,
            model_id,
            query_request,
            auth,
            mcp_headers=mcp_headers,
        )
        metadata_map: dict[str, dict[str, Any]] = {}

        async def response_generator(turn_response: Any) -> AsyncIterator[str]:
            """Generate SSE formatted streaming response."""
            chunk_id = 0
            complete_response = ""

            # Send start event
            yield stream_start_event(conversation_id)

            async for chunk in turn_response:
                if event := stream_build_event(chunk, chunk_id, metadata_map):
                    complete_response += json.loads(event.replace("data: ", ""))[
                        "data"
                    ]["token"]
                    chunk_id += 1
                    yield event

            # Currently (2025-07-08) the usage is not returned by the API, so we need to estimate
            # try:
            #     output_tokens = response.usage.get("completion_tokens", 0)
            # except AttributeError:
            # Estimate output tokens from complete response
            try:
                output_tokens = get_token_counter(model_id).count_tokens(
                    complete_response
                )
                logger.debug("Estimated output tokens: %s", output_tokens)
            except Exception as e:  # pylint: disable=broad-exception-caught
                logger.warning("Failed to estimate output tokens: %s", e)
                output_tokens = 0

            metrics_map = {
                "input_tokens": token_usage["input_tokens"],
                "output_tokens": output_tokens,
            }
            yield stream_end_event(metadata_map, metrics_map)

            if not is_transcripts_enabled():
                logger.debug("Transcript collection is disabled in the configuration")
            else:
                store_transcript(
                    user_id=retrieve_user_id(auth),
                    conversation_id=conversation_id,
                    query_is_valid=True,  # TODO(lucasagomes): implement as part of query validation
                    query=query_request.query,
                    query_request=query_request,
                    response=complete_response,
                    rag_chunks=[],  # TODO(lucasagomes): implement rag_chunks
                    truncated=False,  # TODO(lucasagomes): implement truncation as part
                    # of quota work
                    attachments=query_request.attachments or [],
                )

        return StreamingResponse(response_generator(response))
    # connection to Llama Stack server
    except APIConnectionError as e:
        logger.error("Unable to connect to Llama Stack: %s", e)
        raise HTTPException(
            status_code=status.HTTP_500_INTERNAL_SERVER_ERROR,
            detail={
                "response": "Unable to connect to Llama Stack",
                "cause": str(e),
            },
        ) from e


async def retrieve_response(
    client: AsyncLlamaStackClient,
    model_id: str,
    query_request: QueryRequest,
    token: str,
    mcp_headers: dict[str, dict[str, str]] | None = None,
) -> tuple[Any, str, dict[str, int]]:
    """Retrieve response from LLMs and agents."""
    available_shields = [shield.identifier for shield in await client.shields.list()]
    if not available_shields:
        logger.info("No available shields. Disabling safety")
    else:
        logger.info("Available shields found: %s", available_shields)

    # use system prompt from request or default one
    system_prompt = get_system_prompt(query_request, configuration)
    logger.debug("Using system prompt: %s", system_prompt)

    # TODO(lucasagomes): redact attachments content before sending to LLM
    # if attachments are provided, validate them
    if query_request.attachments:
        validate_attachments_metadata(query_request.attachments)

    agent, conversation_id = await get_agent(
        client,
        model_id,
        system_prompt,
        available_shields,
        query_request.conversation_id,
    )

    # preserve compatibility when mcp_headers is not provided
    if mcp_headers is None:
        mcp_headers = {}
    if not mcp_headers and token:
        for mcp_server in configuration.mcp_servers:
            mcp_headers[mcp_server.url] = {
                "Authorization": f"Bearer {token}",
            }

    agent.extra_headers = {
        "X-LlamaStack-Provider-Data": json.dumps(
            {
                "mcp_headers": mcp_headers,
            }
        ),
    }

    logger.debug("Session ID: %s", conversation_id)
    vector_db_ids = [
        vector_db.identifier for vector_db in await client.vector_dbs.list()
    ]
    toolgroups = (get_rag_toolgroups(vector_db_ids) or []) + [
        mcp_server.name for mcp_server in configuration.mcp_servers
    ]
    response = await agent.create_turn(
        messages=[UserMessage(role="user", content=query_request.query)],
        session_id=conversation_id,
        documents=query_request.get_documents(),
        stream=True,
        toolgroups=toolgroups or None,
    )

    # Currently (2025-07-08) the usage is not returned by the API, so we need to estimate it
    # try:
    #     token_usage = {
    #         "input_tokens": response.usage.get("prompt_tokens", 0),
    #         "output_tokens": 0,  # Will be calculated during streaming
    #     }
    # except AttributeError:
    #     # Estimate input tokens (Output will be calculated during streaming)
    try:
        token_usage = get_token_counter(model_id).count_turn_tokens(
            system_prompt, query_request.query
        )
    except Exception as e:  # pylint: disable=broad-exception-caught
        logger.warning("Failed to estimate token usage: %s", e)
        token_usage = {
            "input_tokens": 0,
            "output_tokens": 0,
        }

    return response, conversation_id, token_usage<|MERGE_RESOLUTION|>--- conflicted
+++ resolved
@@ -24,12 +24,8 @@
 from utils.common import retrieve_user_id
 from utils.mcp_headers import mcp_headers_dependency
 from utils.suid import get_suid
-<<<<<<< HEAD
 from utils.token_counter import get_token_counter
-
-=======
 from utils.types import GraniteToolParser
->>>>>>> 17bf0c32
 
 from app.endpoints.query import (
     get_rag_toolgroups,
