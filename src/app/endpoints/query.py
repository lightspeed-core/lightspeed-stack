"""Handler for REST API call to provide answer to query."""

import ast
import json
import logging
import re
import traceback
from datetime import UTC, datetime
from typing import Annotated, Any, Optional, cast
from urllib.parse import urljoin

from fastapi import APIRouter, Depends, HTTPException, Request
from litellm.exceptions import RateLimitError
from llama_stack_client import (
    APIConnectionError,
    APIStatusError,
    AsyncLlamaStackClient,  # type: ignore
)
from llama_stack_client.types import Shield, UserMessage  # type: ignore
from llama_stack_client.types.agents.turn import Turn
from llama_stack_client.types.agents.turn_create_params import (
    Document,
    Toolgroup,
    ToolgroupAgentToolGroupWithArgs,
)
from llama_stack_client.types.model_list_response import ModelListResponse
from llama_stack_client.types.shared.interleaved_content_item import TextContentItem
from llama_stack_client.types.alpha.tool_execution_step import ToolExecutionStep
from sqlalchemy.exc import SQLAlchemyError

import constants
import metrics
from app.database import get_session
from authentication import get_auth_dependency
from authentication.interface import AuthTuple
from authorization.middleware import authorize
from client import AsyncLlamaStackClientHolder
from configuration import configuration
from models.cache_entry import CacheEntry
from models.config import Action
from models.database.conversations import UserConversation
from models.requests import Attachment, QueryRequest
from models.responses import (
    ForbiddenResponse,
    InternalServerErrorResponse,
    NotFoundResponse,
    QueryResponse,
    PromptTooLongResponse,
    QuotaExceededResponse,
    ReferencedDocument,
    ServiceUnavailableResponse,
    UnauthorizedResponse,
    UnprocessableEntityResponse,
)
from utils.endpoints import (
    check_configuration_loaded,
    get_agent,
    get_system_prompt,
    get_temp_agent,
    get_topic_summary_system_prompt,
    store_conversation_into_cache,
    validate_conversation_ownership,
    validate_model_provider_override,
)
from utils.mcp_headers import handle_mcp_headers_with_toolgroups, mcp_headers_dependency
from utils.quota import (
    check_tokens_available,
    consume_tokens,
    get_available_quotas,
)
from utils.suid import normalize_conversation_id
from utils.token_counter import TokenCounter, extract_and_update_token_metrics
from utils.transcripts import store_transcript
from utils.types import TurnSummary, content_to_str

logger = logging.getLogger("app.endpoints.handlers")
router = APIRouter(tags=["query"])

# When OFFLINE is False, use reference_url for chunk source
# When OFFLINE is True, use parent_id for chunk source
# TODO: move this setting to a higher level configuration
OFFLINE = True

query_response: dict[int | str, dict[str, Any]] = {
    200: QueryResponse.openapi_response(),
    401: UnauthorizedResponse.openapi_response(
        examples=["missing header", "missing token"]
    ),
    403: ForbiddenResponse.openapi_response(
        examples=["endpoint", "conversation read", "model override"]
    ),
    404: NotFoundResponse.openapi_response(
        examples=["model", "conversation", "provider"]
    ),
    413: PromptTooLongResponse.openapi_response(),
    422: UnprocessableEntityResponse.openapi_response(),
    429: QuotaExceededResponse.openapi_response(),
    500: InternalServerErrorResponse.openapi_response(examples=["configuration"]),
    503: ServiceUnavailableResponse.openapi_response(),
}


def is_transcripts_enabled() -> bool:
    """Check if transcripts is enabled.

    Returns:
        bool: True if transcripts is enabled, False otherwise.
    """
    return configuration.user_data_collection_configuration.transcripts_enabled


def persist_user_conversation_details(
    user_id: str,
    conversation_id: str,
    model: str,
    provider_id: str,
    topic_summary: Optional[str],
) -> None:
    """Associate conversation to user in the database."""
    # Normalize the conversation ID (strip 'conv_' prefix if present)
    normalized_id = normalize_conversation_id(conversation_id)
    logger.debug(
        "persist_user_conversation_details - original conv_id: %s, normalized: %s, user: %s",
        conversation_id,
        normalized_id,
        user_id,
    )

    with get_session() as session:
        existing_conversation = (
            session.query(UserConversation).filter_by(id=normalized_id).first()
        )

        if not existing_conversation:
            conversation = UserConversation(
                id=normalized_id,
                user_id=user_id,
                last_used_model=model,
                last_used_provider=provider_id,
                topic_summary=topic_summary,
                message_count=1,
            )
            session.add(conversation)
            logger.debug(
                "Associated conversation %s to user %s", normalized_id, user_id
            )
        else:
            existing_conversation.last_used_model = model
            existing_conversation.last_used_provider = provider_id
            existing_conversation.last_message_at = datetime.now(UTC)
            existing_conversation.message_count += 1
            logger.debug(
                "Updating existing conversation in DB - ID: %s, User: %s, Messages: %d",
                normalized_id,
                user_id,
                existing_conversation.message_count,
            )

        session.commit()
        logger.debug(
            "Successfully committed conversation %s to database", normalized_id
        )


def evaluate_model_hints(
    user_conversation: UserConversation | None,
    query_request: QueryRequest,
) -> tuple[str | None, str | None]:
    """Evaluate model hints from user conversation."""
    model_id: str | None = query_request.model
    provider_id: str | None = query_request.provider

    if user_conversation is not None:
        if query_request.model is not None:
            if query_request.model != user_conversation.last_used_model:
                logger.debug(
                    "Model specified in request: %s, preferring it over user conversation model %s",
                    query_request.model,
                    user_conversation.last_used_model,
                )
        else:
            logger.debug(
                "No model specified in request, using latest model from user conversation: %s",
                user_conversation.last_used_model,
            )
            model_id = user_conversation.last_used_model

        if query_request.provider is not None:
            if query_request.provider != user_conversation.last_used_provider:
                logger.debug(
                    "Provider specified in request: %s, "
                    "preferring it over user conversation provider %s",
                    query_request.provider,
                    user_conversation.last_used_provider,
                )
        else:
            logger.debug(
                "No provider specified in request, "
                "using latest provider from user conversation: %s",
                user_conversation.last_used_provider,
            )
            provider_id = user_conversation.last_used_provider

    return model_id, provider_id


async def get_topic_summary(
    question: str, client: AsyncLlamaStackClient, model_id: str
) -> str:
    """Get a topic summary for a question.

    Args:
        question: The question to be validated.
        client: The AsyncLlamaStackClient to use for the request.
        model_id: The ID of the model to use.
    Returns:
        str: The topic summary for the question.
    """
    topic_summary_system_prompt = get_topic_summary_system_prompt(configuration)
    agent, session_id, _ = await get_temp_agent(
        client, model_id, topic_summary_system_prompt
    )
    response = await agent.create_turn(
        messages=[UserMessage(role="user", content=question).model_dump()],
        session_id=session_id,
        stream=False,
        # toolgroups=None,
    )
    response = cast(Turn, response)
    return (
        content_to_str(response.output_message.content)
        if (
            getattr(response, "output_message", None) is not None
            and getattr(response.output_message, "content", None) is not None
        )
        else ""
    )


async def query_endpoint_handler_base(  # pylint: disable=R0914
    request: Request,
    query_request: QueryRequest,
    auth: Annotated[AuthTuple, Depends(get_auth_dependency())],
    mcp_headers: dict[str, dict[str, str]],
    retrieve_response_func: Any,
    get_topic_summary_func: Any,
) -> QueryResponse:
    """
    Handle query endpoints (shared by Agent API and Responses API).

    Processes a POST request to a query endpoint, forwarding the
    user's query to a selected Llama Stack LLM and returning the generated response.

    Validates configuration and authentication, selects the appropriate model
    and provider, retrieves the LLM response, updates metrics, and optionally
    stores a transcript of the interaction. Handles connection errors to the
    Llama Stack service by returning an HTTP 500 error.

    Args:
        request: The FastAPI request object
        query_request: The query request containing the user's question
        auth: Authentication tuple from dependency
        mcp_headers: MCP headers from dependency
        retrieve_response_func: The retrieve_response function to use (Agent or Responses API)
        get_topic_summary_func: The get_topic_summary function to use (Agent or Responses API)

    Returns:
        QueryResponse: Contains the conversation ID and the LLM-generated response.
    """
    check_configuration_loaded(configuration)

    # Enforce RBAC: optionally disallow overriding model/provider in requests
    validate_model_provider_override(query_request, request.state.authorized_actions)

    # log Llama Stack configuration
    logger.info("Llama stack config: %s", configuration.llama_stack_configuration)

    user_id, _, _skip_userid_check, token = auth

    started_at = datetime.now(UTC).strftime("%Y-%m-%dT%H:%M:%SZ")
    user_conversation: UserConversation | None = None
    if query_request.conversation_id:
        logger.debug(
            "Conversation ID specified in query: %s", query_request.conversation_id
        )
        # Normalize the conversation ID for database lookup (strip conv_ prefix if present)
        normalized_conv_id_for_lookup = normalize_conversation_id(
            query_request.conversation_id
        )
        user_conversation = validate_conversation_ownership(
            user_id=user_id,
            conversation_id=normalized_conv_id_for_lookup,
            others_allowed=(
                Action.QUERY_OTHERS_CONVERSATIONS in request.state.authorized_actions
            ),
        )

        if user_conversation is None:
            logger.warning(
                "Conversation %s not found for user %s",
                query_request.conversation_id,
                user_id,
            )
            response = NotFoundResponse(
                resource="conversation", resource_id=query_request.conversation_id
            )
            raise HTTPException(**response.model_dump())

    else:
        logger.debug("Query does not contain conversation ID")

    try:
        check_tokens_available(configuration.quota_limiters, user_id)
        # try to get Llama Stack client
        client = AsyncLlamaStackClientHolder().get_client()
        llama_stack_model_id, model_id, provider_id = select_model_and_provider_id(
            await client.models.list(),
            *evaluate_model_hints(
                user_conversation=user_conversation, query_request=query_request
            ),
        )
        (
            summary,
            conversation_id,
            referenced_documents,
            token_usage,
        ) = await retrieve_response_func(
            client,
            llama_stack_model_id,
            query_request,
            token,
            mcp_headers=mcp_headers,
            provider_id=provider_id,
        )

        # Get the initial topic summary for the conversation
        topic_summary = None
        with get_session() as session:
            existing_conversation = (
                session.query(UserConversation).filter_by(id=conversation_id).first()
            )
            if not existing_conversation:
                # Check if topic summary should be generated (default: True)
                should_generate = query_request.generate_topic_summary

                if should_generate:
                    logger.debug("Generating topic summary for new conversation")
                    topic_summary = await get_topic_summary_func(
                        query_request.query, client, llama_stack_model_id
                    )
                else:
                    logger.debug(
                        "Topic summary generation disabled by request parameter"
                    )
                    topic_summary = None
        # Convert RAG chunks to dictionary format once for reuse
        logger.info("Processing RAG chunks...")
        rag_chunks_dict = [chunk.model_dump() for chunk in summary.rag_chunks]

        if not is_transcripts_enabled():
            logger.debug("Transcript collection is disabled in the configuration")
        else:
            store_transcript(
                user_id=user_id,
                conversation_id=conversation_id,
                model_id=model_id,
                provider_id=provider_id,
                query_is_valid=True,  # TODO(lucasagomes): implement as part of query validation
                query=query_request.query,
                query_request=query_request,
                summary=summary,
                rag_chunks=rag_chunks_dict,
                truncated=False,  # TODO(lucasagomes): implement truncation as part of quota work
                attachments=query_request.attachments or [],
            )

        logger.info("Persisting conversation details...")
        persist_user_conversation_details(
            user_id=user_id,
            conversation_id=conversation_id,
            model=model_id,
            provider_id=provider_id,
            topic_summary=topic_summary,
        )

        completed_at = datetime.now(UTC).strftime("%Y-%m-%dT%H:%M:%SZ")

        cache_entry = CacheEntry(
            query=query_request.query,
            response=summary.llm_response,
            provider=provider_id,
            model=model_id,
            started_at=started_at,
            completed_at=completed_at,
            referenced_documents=referenced_documents if referenced_documents else None,
        )

        consume_tokens(
            configuration.quota_limiters,
            user_id,
            input_tokens=token_usage.input_tokens,
            output_tokens=token_usage.output_tokens,
        )

        store_conversation_into_cache(
            configuration,
            user_id,
            conversation_id,
            cache_entry,
            _skip_userid_check,
            topic_summary,
        )

        # Convert tool calls to response format
        logger.info("Processing tool calls...")

        logger.info("Using referenced documents from response...")

        available_quotas = get_available_quotas(configuration.quota_limiters, user_id)

        logger.info("Building final response...")
        response = QueryResponse(
            conversation_id=conversation_id,
            response=summary.llm_response,
            tool_calls=summary.tool_calls if summary.tool_calls else None,
            tool_results=summary.tool_results if summary.tool_results else None,
            referenced_documents=referenced_documents,
            truncated=False,  # TODO: implement truncation detection
            input_tokens=token_usage.input_tokens,
            output_tokens=token_usage.output_tokens,
            available_quotas=available_quotas,
        )
        logger.info("Query processing completed successfully!")
        return response

    # connection to Llama Stack server
    except APIConnectionError as e:
        # Update metrics for the LLM call failure
        metrics.llm_calls_failures_total.inc()
        logger.error("Unable to connect to Llama Stack: %s", e)
        response = ServiceUnavailableResponse(
            backend_name="Llama Stack",
            cause=str(e),
        )
        raise HTTPException(**response.model_dump()) from e
    except SQLAlchemyError as e:
        logger.exception("Error persisting conversation details.")
        response = InternalServerErrorResponse.database_error()
        raise HTTPException(**response.model_dump()) from e
    except RateLimitError as e:
        used_model = getattr(e, "model", "")
        if used_model:
            response = QuotaExceededResponse.model(used_model)
        else:
            response = QuotaExceededResponse(
                response="The quota has been exceeded", cause=str(e)
            )
        raise HTTPException(**response.model_dump()) from e
    except APIStatusError as e:
        logger.exception("Error in query endpoint handler: %s", e)
        response = InternalServerErrorResponse.generic()
        raise HTTPException(**response.model_dump()) from e


@router.post("/query", responses=query_response)
@authorize(Action.QUERY)
async def query_endpoint_handler(
    request: Request,
    query_request: QueryRequest,
    auth: Annotated[AuthTuple, Depends(get_auth_dependency())],
    mcp_headers: dict[str, dict[str, str]] = Depends(mcp_headers_dependency),
) -> QueryResponse:
    """
    Handle request to the /query endpoint using Agent API.

    This is a wrapper around query_endpoint_handler_base that provides
    the Agent API specific retrieve_response and get_topic_summary functions.

    Returns:
        QueryResponse: Contains the conversation ID and the LLM-generated response.
    """
    return await query_endpoint_handler_base(
        request=request,
        query_request=query_request,
        auth=auth,
        mcp_headers=mcp_headers,
        retrieve_response_func=retrieve_response,
        get_topic_summary_func=get_topic_summary,
    )


def select_model_and_provider_id(
    models: ModelListResponse, model_id: str | None, provider_id: str | None
) -> tuple[str, str, str]:
    """
    Select the model ID and provider ID based on the request or available models.

    Determine and return the appropriate model and provider IDs for
    a query request.

    If the request specifies both model and provider IDs, those are used.
    Otherwise, defaults from configuration are applied. If neither is
    available, selects the first available LLM model from the provided model
    list. Validates that the selected model exists among the available models.

    Returns:
        A tuple containing the combined model ID (in the format
        "provider/model"), and its separated parts: the model label and the provider ID.

    Raises:
        HTTPException: If no suitable LLM model is found or the selected model is not available.
    """
    # If model_id and provider_id are provided in the request, use them

    # If model_id is not provided in the request, check the configuration
    if not model_id or not provider_id:
        logger.debug(
            "No model ID or provider ID specified in request, checking configuration"
        )
        model_id = configuration.inference.default_model  # type: ignore[reportAttributeAccessIssue]
        provider_id = (
            configuration.inference.default_provider  # type: ignore[reportAttributeAccessIssue]
        )

    # If no model is specified in the request or configuration, use the first available LLM
    if not model_id or not provider_id:
        logger.debug(
            "No model ID or provider ID specified in request or configuration, "
            "using the first available LLM"
        )
        try:
            model = next(
                m
                for m in models
                if m.model_type == "llm"  # pyright: ignore[reportAttributeAccessIssue]
            )
            model_id = model.identifier
            provider_id = model.provider_id
            logger.info("Selected model: %s", model)
            model_label = model_id.split("/", 1)[1] if "/" in model_id else model_id
            return model_id, model_label, provider_id
        except (StopIteration, AttributeError) as e:
            message = "No LLM model found in available models"
            logger.error(message)
            response = NotFoundResponse(resource="model", resource_id=model_id or "")
            raise HTTPException(**response.model_dump()) from e

    llama_stack_model_id = f"{provider_id}/{model_id}"
    # Validate that the model_id and provider_id are in the available models
    logger.debug("Searching for model: %s, provider: %s", model_id, provider_id)
    # TODO: Create sepparate validation of provider
    if not any(
        m.identifier == llama_stack_model_id and m.provider_id == provider_id
        for m in models
    ):
        message = f"Model {model_id} from provider {provider_id} not found in available models"
        logger.error(message)
        response = NotFoundResponse(resource="model", resource_id=model_id)
        raise HTTPException(**response.model_dump())
    return llama_stack_model_id, model_id, provider_id


def _is_inout_shield(shield: Shield) -> bool:
    """
    Determine if the shield identifier indicates an input/output shield.

    Parameters:
        shield (Shield): The shield to check.

    Returns:
        bool: True if the shield identifier starts with "inout_", otherwise False.
    """
    return shield.identifier.startswith("inout_")


def is_output_shield(shield: Shield) -> bool:
    """
    Determine if the shield is for monitoring output.

    Return True if the given shield is classified as an output or
    inout shield.

    A shield is considered an output shield if its identifier
    starts with "output_" or "inout_".
    """
    return _is_inout_shield(shield) or shield.identifier.startswith("output_")


def is_input_shield(shield: Shield) -> bool:
    """
    Determine if the shield is for monitoring input.

    Return True if the shield is classified as an input or inout
    shield.

    Parameters:
        shield (Shield): The shield identifier to classify.

    Returns:
        bool: True if the shield is for input or both input/output monitoring; False otherwise.
    """
    return _is_inout_shield(shield) or not is_output_shield(shield)


def parse_metadata_from_text_item(
    text_item: TextContentItem,
) -> Optional[ReferencedDocument]:
    """
    Parse a single TextContentItem to extract referenced documents.

    Args:
        text_item (TextContentItem): The TextContentItem containing metadata.

    Returns:
        ReferencedDocument: A ReferencedDocument object containing 'doc_url' and 'doc_title'
        representing the referenced documents found in the metadata.
    """
    docs: list[ReferencedDocument] = []
    if not isinstance(text_item, TextContentItem):
        return docs

    metadata_blocks = re.findall(
        r"Metadata:\s*({.*?})(?:\n|$)", text_item.text, re.DOTALL
    )
    for block in metadata_blocks:
        try:
            data = ast.literal_eval(block)
            url = data.get("docs_url")
            title = data.get("title")
            if url and title:
                return ReferencedDocument(doc_url=url, doc_title=title, doc_id=None)
            logger.debug("Invalid metadata block (missing url or title): %s", block)
        except (ValueError, SyntaxError) as e:
            logger.debug("Failed to parse metadata block: %s | Error: %s", block, e)
    return None


def parse_referenced_documents(response: Turn) -> list[ReferencedDocument]:
    """
    Parse referenced documents from Turn.

    Iterate through the steps of a response and collect all referenced
    documents from rag tool responses.

    Args:
        response(Turn): The response object from the agent turn.

    Returns:
        list[ReferencedDocument]: A list of ReferencedDocument, each with 'doc_url' and 'doc_title'
        representing all referenced documents found in the response.
    """
    docs = []
    for step in response.steps:
        if not isinstance(step, ToolExecutionStep):
            continue
        for tool_response in step.tool_responses:
            if tool_response.tool_name != constants.DEFAULT_RAG_TOOL:
                continue
            for text_item in tool_response.content:
                if not isinstance(text_item, TextContentItem):
                    continue
                doc = parse_metadata_from_text_item(text_item)
                if doc:
                    docs.append(doc)
    return docs


async def retrieve_response(  # pylint: disable=too-many-locals,too-many-branches,too-many-arguments
    client: AsyncLlamaStackClient,
    model_id: str,
    query_request: QueryRequest,
    token: str,
    mcp_headers: dict[str, dict[str, str]] | None = None,
    *,
    provider_id: str = "",
) -> tuple[TurnSummary, str, list[ReferencedDocument], TokenCounter]:
    """
    Retrieve response from LLMs and agents.

    Retrieves a response from the Llama Stack LLM or agent for a
    given query, handling shield configuration, tool usage, and
    attachment validation.

    This function configures input/output shields, system prompts,
    and toolgroups (including RAG and MCP integration) as needed
    based on the query request and system configuration. It
    validates attachments, manages conversation and session
    context, and processes MCP headers for multi-component
    processing. Shield violations in the response are detected and
    corresponding metrics are updated.

    Parameters:
        model_id (str): The identifier of the LLM model to use.
        provider_id (str): The identifier of the LLM provider to use.
        query_request (QueryRequest): The user's query and associated metadata.
        token (str): The authentication token for authorization.
        mcp_headers (dict[str, dict[str, str]], optional): Headers for multi-component processing.

    Returns:
        tuple[TurnSummary, str, list[ReferencedDocument], TokenCounter]: A tuple containing
        a summary of the LLM or agent's response
        content, the conversation ID, the list of parsed referenced documents, and token usage information.
    """
    available_input_shields = [
        shield.identifier
        for shield in filter(is_input_shield, await client.shields.list())
    ]
    available_output_shields = [
        shield.identifier
        for shield in filter(is_output_shield, await client.shields.list())
    ]
    if not available_input_shields and not available_output_shields:
        logger.info("No available shields. Disabling safety")
    else:
        logger.info(
            "Available input shields: %s, output shields: %s",
            available_input_shields,
            available_output_shields,
        )
    # use system prompt from request or default one
    system_prompt = get_system_prompt(query_request, configuration)
    logger.debug("Using system prompt: %s", system_prompt)

    # TODO(lucasagomes): redact attachments content before sending to LLM
    # if attachments are provided, validate them
    if query_request.attachments:
        validate_attachments_metadata(query_request.attachments)

    agent, conversation_id, session_id = await get_agent(
        client,
        model_id,
        system_prompt,
        available_input_shields,
        available_output_shields,
        query_request.conversation_id,
        query_request.no_tools or False,
    )

    logger.debug("Conversation ID: %s, session ID: %s", conversation_id, session_id)
    # bypass tools and MCP servers if no_tools is True
    if query_request.no_tools:
        mcp_headers = {}
        agent.extra_headers = {}
        toolgroups = None
    else:
        # preserve compatibility when mcp_headers is not provided
        if mcp_headers is None:
            mcp_headers = {}
        mcp_headers = handle_mcp_headers_with_toolgroups(mcp_headers, configuration)
        if not mcp_headers and token:
            for mcp_server in configuration.mcp_servers:
                mcp_headers[mcp_server.url] = {
                    "Authorization": f"Bearer {token}",
                }

        agent.extra_headers = {
            "X-LlamaStack-Provider-Data": json.dumps(
                {
                    "mcp_headers": mcp_headers,
                }
            ),
        }

<<<<<<< HEAD
        # Include RAG toolgroups when vector DBs are available
        vector_dbs = await client.vector_dbs.list()
        vector_db_ids = [vdb.identifier for vdb in vector_dbs]
        mcp_toolgroups = [mcp_server.name for mcp_server in configuration.mcp_servers]

        toolgroups = None
        if vector_db_ids:
            toolgroups = get_rag_toolgroups(vector_db_ids) + mcp_toolgroups
        elif mcp_toolgroups:
            toolgroups = mcp_toolgroups

=======
        # Use specified vector stores or fetch all available ones
        if query_request.vector_store_ids:
            vector_db_ids = query_request.vector_store_ids
        else:
            vector_db_ids = [
                vector_store.id
                for vector_store in (await client.vector_stores.list()).data
            ]
        toolgroups = (get_rag_toolgroups(vector_db_ids) or []) + [
            mcp_server.name for mcp_server in configuration.mcp_servers
        ]
>>>>>>> 39291890
        # Convert empty list to None for consistency with existing behavior
        if toolgroups == []:
            toolgroups = None

    # TODO: LCORE-881 - Remove if Llama Stack starts to support these mime types
    # documents: list[Document] = [
    #     (
    #         {"content": doc["content"], "mime_type": "text/plain"}
    #         if doc["mime_type"].lower() in ("application/json", "application/xml")
    #         else doc
    #     )
    #     for doc in query_request.get_documents()
    # ]

    # Extract RAG chunks from vector DB query response BEFORE calling agent
    rag_chunks = []
    doc_ids_from_chunks = []
    retrieved_chunks = []
    retrieved_scores = []

    try:
        if vector_db_ids:
            vector_db_id = vector_db_ids[0]  # Use first available vector DB

            params = {"k": 5, "score_threshold": 0.0}
            logger.info(f"Initial params: {params}")
            logger.info(f"query_request.solr: {query_request.solr}")
            if query_request.solr:
                # Pass the entire solr dict under the 'solr' key
                params["solr"] = query_request.solr
                logger.info(f"Final params with solr filters: {params}")
            else:
                logger.info("No solr filters provided")
            logger.info(f"Final params being sent to vector_io.query: {params}")

            query_response = await client.vector_io.query(
                vector_db_id=vector_db_id, query=query_request.query, params=params
            )

            logger.info(f"The query response total payload: {query_response}")

            if query_response.chunks:
                from models.responses import RAGChunk, ReferencedDocument

                retrieved_chunks = query_response.chunks
                retrieved_scores = (
                    query_response.scores if hasattr(query_response, "scores") else []
                )

                # Extract doc_ids from chunks for referenced_documents
                metadata_doc_ids = set()
                for chunk in query_response.chunks:
                    metadata = getattr(chunk, "metadata", None)
                    if metadata and "doc_id" in metadata:
                        reference_doc = metadata["doc_id"]
                        logger.info(reference_doc)
                        if reference_doc and reference_doc not in metadata_doc_ids:
                            metadata_doc_ids.add(reference_doc)
                            doc_ids_from_chunks.append(
                                ReferencedDocument(
                                    doc_title=metadata.get("title", None),
                                    doc_url="https://mimir.corp.redhat.com"
                                    + reference_doc,
                                )
                            )

                logger.info(
                    f"Extracted {len(doc_ids_from_chunks)} unique document IDs from chunks"
                )

    except Exception as e:
        logger.warning(f"Failed to query vector database for chunks: {e}")
        logger.debug(f"Vector DB query error details: {traceback.format_exc()}")
        # Continue without RAG chunks

    # Convert retrieved chunks to RAGChunk format
    for i, chunk in enumerate(retrieved_chunks):
        # Extract source from chunk metadata based on OFFLINE flag
        source = None
        if chunk.metadata:
            if OFFLINE:
                parent_id = chunk.metadata.get("parent_id")
                if parent_id:
                    source = urljoin("https://mimir.corp.redhat.com", parent_id)
            else:
                source = chunk.metadata.get("reference_url")

        # Get score from retrieved_scores list if available
        score = retrieved_scores[i] if i < len(retrieved_scores) else None

        rag_chunks.append(
            RAGChunk(
                content=chunk.content,
                source=source,
                score=score,
            )
        )

    logger.info(f"Retrieved {len(rag_chunks)} chunks from vector DB")

    # Format RAG context for injection into user message
    rag_context = ""
    if rag_chunks:
        context_chunks = []
        for chunk in rag_chunks[:5]:  # Limit to top 5 chunks
            chunk_text = f"Source: {chunk.source or 'Unknown'}\n{chunk.content}"
            context_chunks.append(chunk_text)
        rag_context = "\n\nRelevant documentation:\n" + "\n\n".join(context_chunks)
        logger.info(f"Injecting {len(context_chunks)} RAG chunks into user message")

    # Inject RAG context into user message
    user_content = query_request.query + rag_context

    response = await agent.create_turn(
        messages=[UserMessage(role="user", content=user_content)],
        session_id=session_id,
        # documents=documents,
        stream=False,
        # toolgroups=toolgroups,
    )
    response = cast(Turn, response)

    summary = TurnSummary(
        llm_response=(
            content_to_str(response.output_message.content)
            if (
                getattr(response, "output_message", None) is not None
                and getattr(response.output_message, "content", None) is not None
            )
            else ""
        ),
        tool_calls=[],
        rag_chunks=rag_chunks,
    )

    referenced_documents = parse_referenced_documents(response)

    # Add documents from Solr chunks to referenced_documents
    referenced_documents.extend(doc_ids_from_chunks)

    # Update token count metrics and extract token usage in one call
    model_label = model_id.split("/", 1)[1] if "/" in model_id else model_id
    token_usage = extract_and_update_token_metrics(
        response, model_label, provider_id, system_prompt
    )

    # Check for validation errors in the response
    steps = response.steps or []
    for step in steps:
        if step.step_type == "shield_call" and step.violation:
            # Metric for LLM validation errors
            metrics.llm_calls_validation_errors_total.inc()
        if step.step_type == "tool_execution":
            summary.append_tool_calls_from_llama(step)

    if not summary.llm_response:
        logger.warning(
            "Response lacks output_message.content (conversation_id=%s)",
            conversation_id,
        )
    return (summary, conversation_id, referenced_documents, token_usage)


def validate_attachments_metadata(attachments: list[Attachment]) -> None:
    """Validate the attachments metadata provided in the request.

    Raises:
        HTTPException: If any attachment has an invalid type or content type,
        an HTTP 422 error is raised.
    """
    for attachment in attachments:
        if attachment.attachment_type not in constants.ATTACHMENT_TYPES:
            message = (
                f"Invalid attatchment type {attachment.attachment_type}: "
                f"must be one of {constants.ATTACHMENT_TYPES}"
            )
            logger.error(message)
            response = UnprocessableEntityResponse(
                response="Invalid attribute value", cause=message
            )
            raise HTTPException(**response.model_dump())
        if attachment.content_type not in constants.ATTACHMENT_CONTENT_TYPES:
            message = (
                f"Invalid attatchment content type {attachment.content_type}: "
                f"must be one of {constants.ATTACHMENT_CONTENT_TYPES}"
            )
            logger.error(message)
            response = UnprocessableEntityResponse(
                response="Invalid attribute value", cause=message
            )
            raise HTTPException(**response.model_dump())


def get_rag_toolgroups(
    vector_db_ids: list[str],
) -> list[Toolgroup] | None:
    """
    Return a list of RAG Tool groups if the given vector DB list is not empty.

    Generate a list containing a RAG knowledge search toolgroup if
    vector database IDs are provided.

    Parameters:
        vector_db_ids (list[str]): List of vector database identifiers to include in the toolgroup.

    Returns:
        list[Toolgroup] | None: A list with a single RAG toolgroup if
        vector_db_ids is non-empty; otherwise, None.
    """
    return (
        [
            ToolgroupAgentToolGroupWithArgs(
                name="builtin::rag/knowledge_search",
                args={
                    "vector_db_ids": vector_db_ids,
                },
            )
        ]
        if vector_db_ids
        else None
    )<|MERGE_RESOLUTION|>--- conflicted
+++ resolved
@@ -761,7 +761,6 @@
             ),
         }
 
-<<<<<<< HEAD
         # Include RAG toolgroups when vector DBs are available
         vector_dbs = await client.vector_dbs.list()
         vector_db_ids = [vdb.identifier for vdb in vector_dbs]
@@ -773,19 +772,6 @@
         elif mcp_toolgroups:
             toolgroups = mcp_toolgroups
 
-=======
-        # Use specified vector stores or fetch all available ones
-        if query_request.vector_store_ids:
-            vector_db_ids = query_request.vector_store_ids
-        else:
-            vector_db_ids = [
-                vector_store.id
-                for vector_store in (await client.vector_stores.list()).data
-            ]
-        toolgroups = (get_rag_toolgroups(vector_db_ids) or []) + [
-            mcp_server.name for mcp_server in configuration.mcp_servers
-        ]
->>>>>>> 39291890
         # Convert empty list to None for consistency with existing behavior
         if toolgroups == []:
             toolgroups = None
