--- conflicted
+++ resolved
@@ -5,7 +5,7 @@
 import logging
 import os
 from pathlib import Path
-from typing import Annotated, Any, cast
+from typing import Annotated, Any
 
 
 from llama_stack_client import APIConnectionError
@@ -518,18 +518,23 @@
             # Metric for LLM validation errors
             metrics.llm_calls_validation_errors_total.inc()
 
-<<<<<<< HEAD
     # Extract referenced documents from tool execution steps
     referenced_documents = extract_referenced_documents_from_steps(steps)
 
     # When stream=False, response should have output_message attribute
-    response_obj = cast(Any, response)
-
-    # Safely guard access to output_message and content
-    output_message = getattr(response_obj, "output_message", None)
-    if output_message and getattr(output_message, "content", None) is not None:
-        response_text = str(output_message.content)
+    output_message = getattr(response, "output_message", None)
+    if output_message is not None:
+        content = getattr(output_message, "content", None)
+        if content is not None:
+            response_text = str(content)
+        else:
+            response_text = ""
     else:
+        # fallback
+        logger.warning(
+            "Response lacks output_message.content (conversation_id=%s)",
+            conversation_id,
+        )
         response_text = ""
 
     return (
@@ -537,20 +542,6 @@
         conversation_id,
         referenced_documents,
     )
-=======
-    output_message = getattr(response, "output_message", None)
-    if output_message is not None:
-        content = getattr(output_message, "content", None)
-        if content is not None:
-            return str(content), conversation_id
-
-    # fallback
-    logger.warning(
-        "Response lacks output_message.content (conversation_id=%s)",
-        conversation_id,
-    )
-    return "", conversation_id
->>>>>>> 601339b5
 
 
 def validate_attachments_metadata(attachments: list[Attachment]) -> None:
