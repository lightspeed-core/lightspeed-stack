"""Handler for REST API call to provide answer to query."""

import ast
import json
import logging
import re
import traceback
from datetime import UTC, datetime
from typing import Annotated, Any, Optional, cast
from urllib.parse import urljoin

from fastapi import APIRouter, Depends, HTTPException, Request, status
from llama_stack_client import (
    APIConnectionError,
    AsyncLlamaStackClient,  # type: ignore
)
from llama_stack_client.lib.agents.event_logger import interleaved_content_as_str
from llama_stack_client.types import Shield, UserMessage  # type: ignore
from llama_stack_client.types.agents.turn import Turn
from llama_stack_client.types.agents.turn_create_params import (
    Document,
    Toolgroup,
    ToolgroupAgentToolGroupWithArgs,
)
from llama_stack_client.types.model_list_response import ModelListResponse
from llama_stack_client.types.shared.interleaved_content_item import TextContentItem
from llama_stack_client.types.tool_execution_step import ToolExecutionStep

import constants
import metrics
from app.database import get_session
from authentication import get_auth_dependency
from authentication.interface import AuthTuple
from authorization.middleware import authorize
from client import AsyncLlamaStackClientHolder
from configuration import configuration
from models.cache_entry import CacheEntry
from models.config import Action
from models.database.conversations import UserConversation
from models.requests import Attachment, QueryRequest
from models.responses import (
    ForbiddenResponse,
    QueryResponse,
    RAGChunk,
    ReferencedDocument,
    ToolCall,
    UnauthorizedResponse,
)
from utils.endpoints import (
    check_configuration_loaded,
    get_agent,
    get_system_prompt,
    get_temp_agent,
    get_topic_summary_system_prompt,
    store_conversation_into_cache,
    validate_conversation_ownership,
    validate_model_provider_override,
)
from utils.mcp_headers import handle_mcp_headers_with_toolgroups, mcp_headers_dependency
from utils.quota import (
    check_tokens_available,
    consume_tokens,
    get_available_quotas,
)
from utils.token_counter import TokenCounter, extract_and_update_token_metrics
from utils.transcripts import store_transcript
from utils.types import TurnSummary

logger = logging.getLogger("app.endpoints.handlers")
router = APIRouter(tags=["query"])

# When OFFLINE is False, use reference_url for chunk source
# When OFFLINE is True, use parent_id for chunk source
# TODO: move this setting to a higher level configuration
OFFLINE = True

query_response: dict[int | str, dict[str, Any]] = {
    200: {
        "conversation_id": "123e4567-e89b-12d3-a456-426614174000",
        "response": "LLM answer",
        "referenced_documents": [
            {
                "doc_url": "https://docs.openshift.com/"
                "container-platform/4.15/operators/olm/index.html",
                "doc_title": "Operator Lifecycle Manager (OLM)",
            }
        ],
    },
    400: {
        "description": "Missing or invalid credentials provided by client",
        "model": UnauthorizedResponse,
    },
    403: {
        "description": "User is not authorized",
        "model": ForbiddenResponse,
    },
    500: {
        "detail": {
            "response": "Unable to connect to Llama Stack",
            "cause": "Connection error.",
        }
    },
}


def is_transcripts_enabled() -> bool:
    """Check if transcripts is enabled.

    Returns:
        bool: True if transcripts is enabled, False otherwise.
    """
    return configuration.user_data_collection_configuration.transcripts_enabled


def persist_user_conversation_details(
    user_id: str,
    conversation_id: str,
    model: str,
    provider_id: str,
    topic_summary: Optional[str],
) -> None:
    """Associate conversation to user in the database."""
    with get_session() as session:
        existing_conversation = (
            session.query(UserConversation).filter_by(id=conversation_id).first()
        )

        if not existing_conversation:
            conversation = UserConversation(
                id=conversation_id,
                user_id=user_id,
                last_used_model=model,
                last_used_provider=provider_id,
                topic_summary=topic_summary,
                message_count=1,
            )
            session.add(conversation)
            logger.debug(
                "Associated conversation %s to user %s", conversation_id, user_id
            )
        else:
            existing_conversation.last_used_model = model
            existing_conversation.last_used_provider = provider_id
            existing_conversation.last_message_at = datetime.now(UTC)
            existing_conversation.message_count += 1

        session.commit()


def evaluate_model_hints(
    user_conversation: UserConversation | None,
    query_request: QueryRequest,
) -> tuple[str | None, str | None]:
    """Evaluate model hints from user conversation."""
    model_id: str | None = query_request.model
    provider_id: str | None = query_request.provider

    if user_conversation is not None:
        if query_request.model is not None:
            if query_request.model != user_conversation.last_used_model:
                logger.debug(
                    "Model specified in request: %s, preferring it over user conversation model %s",
                    query_request.model,
                    user_conversation.last_used_model,
                )
        else:
            logger.debug(
                "No model specified in request, using latest model from user conversation: %s",
                user_conversation.last_used_model,
            )
            model_id = user_conversation.last_used_model

        if query_request.provider is not None:
            if query_request.provider != user_conversation.last_used_provider:
                logger.debug(
                    "Provider specified in request: %s, "
                    "preferring it over user conversation provider %s",
                    query_request.provider,
                    user_conversation.last_used_provider,
                )
        else:
            logger.debug(
                "No provider specified in request, "
                "using latest provider from user conversation: %s",
                user_conversation.last_used_provider,
            )
            provider_id = user_conversation.last_used_provider

    return model_id, provider_id


async def get_topic_summary(
    question: str, client: AsyncLlamaStackClient, model_id: str
) -> str:
    """Get a topic summary for a question.

    Args:
        question: The question to be validated.
        client: The AsyncLlamaStackClient to use for the request.
        model_id: The ID of the model to use.
    Returns:
        str: The topic summary for the question.
    """
    topic_summary_system_prompt = get_topic_summary_system_prompt(configuration)
    agent, session_id, _ = await get_temp_agent(
        client, model_id, topic_summary_system_prompt
    )
    response = await agent.create_turn(
        messages=[UserMessage(role="user", content=question)],
        session_id=session_id,
        stream=False,
        toolgroups=None,
    )
    response = cast(Turn, response)
    return (
        interleaved_content_as_str(response.output_message.content)
        if (
            getattr(response, "output_message", None) is not None
            and getattr(response.output_message, "content", None) is not None
        )
        else ""
    )


async def query_endpoint_handler_base(  # pylint: disable=R0914
    request: Request,
    query_request: QueryRequest,
    auth: Annotated[AuthTuple, Depends(get_auth_dependency())],
    mcp_headers: dict[str, dict[str, str]],
    retrieve_response_func: Any,
    get_topic_summary_func: Any,
) -> QueryResponse:
    """
    Handle query endpoints (shared by Agent API and Responses API).

    Processes a POST request to a query endpoint, forwarding the
    user's query to a selected Llama Stack LLM and returning the generated response.

    Validates configuration and authentication, selects the appropriate model
    and provider, retrieves the LLM response, updates metrics, and optionally
    stores a transcript of the interaction. Handles connection errors to the
    Llama Stack service by returning an HTTP 500 error.

    Args:
        request: The FastAPI request object
        query_request: The query request containing the user's question
        auth: Authentication tuple from dependency
        mcp_headers: MCP headers from dependency
        retrieve_response_func: The retrieve_response function to use (Agent or Responses API)
        get_topic_summary_func: The get_topic_summary function to use (Agent or Responses API)

    Returns:
        QueryResponse: Contains the conversation ID and the LLM-generated response.
    """
    check_configuration_loaded(configuration)

    # Enforce RBAC: optionally disallow overriding model/provider in requests
    validate_model_provider_override(query_request, request.state.authorized_actions)

    # log Llama Stack configuration
    logger.info("Llama stack config: %s", configuration.llama_stack_configuration)

    user_id, _, _skip_userid_check, token = auth

    started_at = datetime.now(UTC).strftime("%Y-%m-%dT%H:%M:%SZ")
    user_conversation: UserConversation | None = None
    if query_request.conversation_id:
        logger.debug(
            "Conversation ID specified in query: %s", query_request.conversation_id
        )
        user_conversation = validate_conversation_ownership(
            user_id=user_id,
            conversation_id=query_request.conversation_id,
            others_allowed=(
                Action.QUERY_OTHERS_CONVERSATIONS in request.state.authorized_actions
            ),
        )

        if user_conversation is None:
            logger.warning(
                "Conversation %s not found for user %s",
                query_request.conversation_id,
                user_id,
            )
            raise HTTPException(
                status_code=status.HTTP_404_NOT_FOUND,
                detail={
                    "response": "Conversation not found",
                    "cause": "The requested conversation does not exist.",
                },
            )
    else:
        logger.debug("Query does not contain conversation ID")

    try:
        check_tokens_available(configuration.quota_limiters, user_id)
        # try to get Llama Stack client
        client = AsyncLlamaStackClientHolder().get_client()
        llama_stack_model_id, model_id, provider_id = select_model_and_provider_id(
            await client.models.list(),
            *evaluate_model_hints(
                user_conversation=user_conversation, query_request=query_request
            ),
        )
        (
            summary,
            conversation_id,
            referenced_documents,
            token_usage,
        ) = await retrieve_response_func(
            client,
            llama_stack_model_id,
            query_request,
            token,
            mcp_headers=mcp_headers,
            provider_id=provider_id,
        )

        # Get the initial topic summary for the conversation
        topic_summary = None
        with get_session() as session:
            existing_conversation = (
                session.query(UserConversation).filter_by(id=conversation_id).first()
            )
            if not existing_conversation:
                topic_summary = await get_topic_summary_func(
                    query_request.query, client, llama_stack_model_id
                )
        # Convert RAG chunks to dictionary format once for reuse
        logger.info("Processing RAG chunks...")
        rag_chunks_dict = [chunk.model_dump() for chunk in summary.rag_chunks]

        if not is_transcripts_enabled():
            logger.debug("Transcript collection is disabled in the configuration")
        else:
            store_transcript(
                user_id=user_id,
                conversation_id=conversation_id,
                model_id=model_id,
                provider_id=provider_id,
                query_is_valid=True,  # TODO(lucasagomes): implement as part of query validation
                query=query_request.query,
                query_request=query_request,
                summary=summary,
                rag_chunks=rag_chunks_dict,
                truncated=False,  # TODO(lucasagomes): implement truncation as part of quota work
                attachments=query_request.attachments or [],
            )

        logger.info("Persisting conversation details...")
        persist_user_conversation_details(
            user_id=user_id,
            conversation_id=conversation_id,
            model=model_id,
            provider_id=provider_id,
            topic_summary=topic_summary,
        )

        completed_at = datetime.now(UTC).strftime("%Y-%m-%dT%H:%M:%SZ")

        cache_entry = CacheEntry(
            query=query_request.query,
            response=summary.llm_response,
            provider=provider_id,
            model=model_id,
            started_at=started_at,
            completed_at=completed_at,
            referenced_documents=referenced_documents if referenced_documents else None,
        )

        consume_tokens(
            configuration.quota_limiters,
            user_id,
            input_tokens=token_usage.input_tokens,
            output_tokens=token_usage.output_tokens,
        )

        store_conversation_into_cache(
            configuration,
            user_id,
            conversation_id,
            cache_entry,
            _skip_userid_check,
            topic_summary,
        )

        # Convert tool calls to response format
        logger.info("Processing tool calls...")
        tool_calls = [
            ToolCall(
                tool_name=tc.name,
                arguments=(
                    tc.args if isinstance(tc.args, dict) else {"query": str(tc.args)}
                ),
                result=(
                    {"response": tc.response}
                    if tc.response and tc.name != constants.DEFAULT_RAG_TOOL
                    else None
                ),
            )
            for tc in summary.tool_calls
        ]

        logger.info("Using referenced documents from response...")

        available_quotas = get_available_quotas(configuration.quota_limiters, user_id)

        logger.info("Building final response...")
        response = QueryResponse(
            conversation_id=conversation_id,
            response=summary.llm_response,
            rag_chunks=summary.rag_chunks if summary.rag_chunks else [],
            tool_calls=tool_calls if tool_calls else None,
            referenced_documents=referenced_documents,
            truncated=False,  # TODO: implement truncation detection
            input_tokens=token_usage.input_tokens,
            output_tokens=token_usage.output_tokens,
            available_quotas=available_quotas,
        )
        logger.info("Query processing completed successfully!")
        return response

    # connection to Llama Stack server
    except APIConnectionError as e:
        # Update metrics for the LLM call failure
        metrics.llm_calls_failures_total.inc()
        logger.error("Unable to connect to Llama Stack: %s", e)
        raise HTTPException(
            status_code=status.HTTP_500_INTERNAL_SERVER_ERROR,
            detail={
                "response": "Unable to connect to Llama Stack",
                "cause": str(e),
            },
        ) from e


@router.post("/query", responses=query_response)
@authorize(Action.QUERY)
async def query_endpoint_handler(
    request: Request,
    query_request: QueryRequest,
    auth: Annotated[AuthTuple, Depends(get_auth_dependency())],
    mcp_headers: dict[str, dict[str, str]] = Depends(mcp_headers_dependency),
) -> QueryResponse:
    """
    Handle request to the /query endpoint using Agent API.

    This is a wrapper around query_endpoint_handler_base that provides
    the Agent API specific retrieve_response and get_topic_summary functions.

    Returns:
        QueryResponse: Contains the conversation ID and the LLM-generated response.
    """
    return await query_endpoint_handler_base(
        request=request,
        query_request=query_request,
        auth=auth,
        mcp_headers=mcp_headers,
        retrieve_response_func=retrieve_response,
        get_topic_summary_func=get_topic_summary,
    )


def select_model_and_provider_id(
    models: ModelListResponse, model_id: str | None, provider_id: str | None
) -> tuple[str, str, str]:
    """
    Select the model ID and provider ID based on the request or available models.

    Determine and return the appropriate model and provider IDs for
    a query request.

    If the request specifies both model and provider IDs, those are used.
    Otherwise, defaults from configuration are applied. If neither is
    available, selects the first available LLM model from the provided model
    list. Validates that the selected model exists among the available models.

    Returns:
        A tuple containing the combined model ID (in the format
        "provider/model"), and its separated parts: the model label and the provider ID.

    Raises:
        HTTPException: If no suitable LLM model is found or the selected model is not available.
    """
    # If model_id and provider_id are provided in the request, use them

    # If model_id is not provided in the request, check the configuration
    if not model_id or not provider_id:
        logger.debug(
            "No model ID or provider ID specified in request, checking configuration"
        )
        model_id = configuration.inference.default_model  # type: ignore[reportAttributeAccessIssue]
        provider_id = (
            configuration.inference.default_provider  # type: ignore[reportAttributeAccessIssue]
        )

    # If no model is specified in the request or configuration, use the first available LLM
    if not model_id or not provider_id:
        logger.debug(
            "No model ID or provider ID specified in request or configuration, "
            "using the first available LLM"
        )
        try:
            model = next(
                m
                for m in models
                if m.model_type == "llm"  # pyright: ignore[reportAttributeAccessIssue]
            )
            model_id = model.identifier
            provider_id = model.provider_id
            logger.info("Selected model: %s", model)
            model_label = model_id.split("/", 1)[1] if "/" in model_id else model_id
            return model_id, model_label, provider_id
        except (StopIteration, AttributeError) as e:
            message = "No LLM model found in available models"
            logger.error(message)
            raise HTTPException(
                status_code=status.HTTP_400_BAD_REQUEST,
                detail={
                    "response": constants.UNABLE_TO_PROCESS_RESPONSE,
                    "cause": message,
                },
            ) from e

    llama_stack_model_id = f"{provider_id}/{model_id}"
    # Validate that the model_id and provider_id are in the available models
    logger.debug("Searching for model: %s, provider: %s", model_id, provider_id)
    if not any(
        m.identifier == llama_stack_model_id and m.provider_id == provider_id
        for m in models
    ):
        message = f"Model {model_id} from provider {provider_id} not found in available models"
        logger.error(message)
        raise HTTPException(
            status_code=status.HTTP_400_BAD_REQUEST,
            detail={
                "response": constants.UNABLE_TO_PROCESS_RESPONSE,
                "cause": message,
            },
        )

    return llama_stack_model_id, model_id, provider_id


def _is_inout_shield(shield: Shield) -> bool:
    """
    Determine if the shield identifier indicates an input/output shield.

    Parameters:
        shield (Shield): The shield to check.

    Returns:
        bool: True if the shield identifier starts with "inout_", otherwise False.
    """
    return shield.identifier.startswith("inout_")


def is_output_shield(shield: Shield) -> bool:
    """
    Determine if the shield is for monitoring output.

    Return True if the given shield is classified as an output or
    inout shield.

    A shield is considered an output shield if its identifier
    starts with "output_" or "inout_".
    """
    return _is_inout_shield(shield) or shield.identifier.startswith("output_")


def is_input_shield(shield: Shield) -> bool:
    """
    Determine if the shield is for monitoring input.

    Return True if the shield is classified as an input or inout
    shield.

    Parameters:
        shield (Shield): The shield identifier to classify.

    Returns:
        bool: True if the shield is for input or both input/output monitoring; False otherwise.
    """
    return _is_inout_shield(shield) or not is_output_shield(shield)


def parse_metadata_from_text_item(
    text_item: TextContentItem,
) -> Optional[ReferencedDocument]:
    """
    Parse a single TextContentItem to extract referenced documents.

    Args:
        text_item (TextContentItem): The TextContentItem containing metadata.

    Returns:
        ReferencedDocument: A ReferencedDocument object containing 'doc_url' and 'doc_title'
        representing the referenced documents found in the metadata.
    """
    docs: list[ReferencedDocument] = []
    if not isinstance(text_item, TextContentItem):
        return docs

    metadata_blocks = re.findall(
        r"Metadata:\s*({.*?})(?:\n|$)", text_item.text, re.DOTALL
    )
    for block in metadata_blocks:
        try:
            data = ast.literal_eval(block)
            url = data.get("docs_url")
            title = data.get("title")
            if url and title:
                return ReferencedDocument(doc_url=url, doc_title=title, doc_id=None)
            logger.debug("Invalid metadata block (missing url or title): %s", block)
        except (ValueError, SyntaxError) as e:
            logger.debug("Failed to parse metadata block: %s | Error: %s", block, e)
    return None


def parse_referenced_documents(response: Turn) -> list[ReferencedDocument]:
    """
    Parse referenced documents from Turn.

    Iterate through the steps of a response and collect all referenced
    documents from rag tool responses.

    Args:
        response(Turn): The response object from the agent turn.

    Returns:
        list[ReferencedDocument]: A list of ReferencedDocument, each with 'doc_url' and 'doc_title'
        representing all referenced documents found in the response.
    """
    docs = []
    for step in response.steps:
        if not isinstance(step, ToolExecutionStep):
            continue
        for tool_response in step.tool_responses:
            if tool_response.tool_name != constants.DEFAULT_RAG_TOOL:
                continue
            for text_item in tool_response.content:
                if not isinstance(text_item, TextContentItem):
                    continue
                doc = parse_metadata_from_text_item(text_item)
                if doc:
                    docs.append(doc)
    return docs


async def retrieve_response(  # pylint: disable=too-many-locals,too-many-branches,too-many-arguments
    client: AsyncLlamaStackClient,
    model_id: str,
    query_request: QueryRequest,
    token: str,
    mcp_headers: dict[str, dict[str, str]] | None = None,
    *,
    provider_id: str = "",
) -> tuple[TurnSummary, str, list[ReferencedDocument], TokenCounter]:
    """
    Retrieve response from LLMs and agents.

    Retrieves a response from the Llama Stack LLM or agent for a
    given query, handling shield configuration, tool usage, and
    attachment validation.

    This function configures input/output shields, system prompts,
    and toolgroups (including RAG and MCP integration) as needed
    based on the query request and system configuration. It
    validates attachments, manages conversation and session
    context, and processes MCP headers for multi-component
    processing. Shield violations in the response are detected and
    corresponding metrics are updated.

    Parameters:
        model_id (str): The identifier of the LLM model to use.
        provider_id (str): The identifier of the LLM provider to use.
        query_request (QueryRequest): The user's query and associated metadata.
        token (str): The authentication token for authorization.
        mcp_headers (dict[str, dict[str, str]], optional): Headers for multi-component processing.

    Returns:
        tuple[TurnSummary, str, list[ReferencedDocument], TokenCounter]: A tuple containing
        a summary of the LLM or agent's response
        content, the conversation ID, the list of parsed referenced documents, and token usage information.
    """
    available_input_shields = [
        shield.identifier
        for shield in filter(is_input_shield, await client.shields.list())
    ]
    available_output_shields = [
        shield.identifier
        for shield in filter(is_output_shield, await client.shields.list())
    ]
    if not available_input_shields and not available_output_shields:
        logger.info("No available shields. Disabling safety")
    else:
        logger.info(
            "Available input shields: %s, output shields: %s",
            available_input_shields,
            available_output_shields,
        )
    # use system prompt from request or default one
    system_prompt = get_system_prompt(query_request, configuration)
    logger.debug("Using system prompt: %s", system_prompt)

    # TODO(lucasagomes): redact attachments content before sending to LLM
    # if attachments are provided, validate them
    if query_request.attachments:
        validate_attachments_metadata(query_request.attachments)

    agent, conversation_id, session_id = await get_agent(
        client,
        model_id,
        system_prompt,
        available_input_shields,
        available_output_shields,
        query_request.conversation_id,
        query_request.no_tools or False,
    )

    logger.debug("Conversation ID: %s, session ID: %s", conversation_id, session_id)
    # bypass tools and MCP servers if no_tools is True
    if query_request.no_tools:
        mcp_headers = {}
        agent.extra_headers = {}
        toolgroups = None
    else:
        # preserve compatibility when mcp_headers is not provided
        if mcp_headers is None:
            mcp_headers = {}
        mcp_headers = handle_mcp_headers_with_toolgroups(mcp_headers, configuration)
        if not mcp_headers and token:
            for mcp_server in configuration.mcp_servers:
                mcp_headers[mcp_server.url] = {
                    "Authorization": f"Bearer {token}",
                }

        agent.extra_headers = {
            "X-LlamaStack-Provider-Data": json.dumps(
                {
                    "mcp_headers": mcp_headers,
                }
            ),
        }

        # Skip RAG toolgroups since we'll query Solr directly
        toolgroups = [mcp_server.name for mcp_server in configuration.mcp_servers]
        # Convert empty list to None for consistency with existing behavior
        if not toolgroups:
            toolgroups = None

    # TODO: LCORE-881 - Remove if Llama Stack starts to support these mime types
    documents: list[Document] = [
        (
            {"content": doc["content"], "mime_type": "text/plain"}
            if doc["mime_type"].lower() in ("application/json", "application/xml")
            else doc
        )
        for doc in query_request.get_documents()
    ]

    # Use the original query without adding RAG context to the user message
    user_content = query_request.query

<<<<<<< HEAD
    response = await agent.create_turn(
        messages=[UserMessage(role="user", content=user_content)],
        session_id=session_id,
        documents=documents,
        stream=False,
        toolgroups=toolgroups,
    )
    response = cast(Turn, response)

    # Extract RAG chunks from vector DB query response
    rag_chunks = []
    doc_ids_from_chunks = []
=======
    rag_context = ""
    retrieved_chunks = []
    retrieved_scores = []
>>>>>>> 8dc7a16b
    try:
        # Use the first available vector database if any exist
        vector_dbs = await client.vector_dbs.list()
        vector_db_ids = [vdb.identifier for vdb in vector_dbs]

        if vector_db_ids:
            vector_db_id = vector_db_ids[0]  # Use first available vector DB

            query_response = await client.vector_io.query(
                vector_db_id=vector_db_id,
                query=query_request.query,
                params={"k": 5, "score_threshold": 0.0},
            )

            logger.info(f"The query response total payload: {query_response}")

<<<<<<< HEAD
            if query_response.chunks:
                from models.responses import RAGChunk, ReferencedDocument

                rag_chunks = [
                    RAGChunk(
                        content=str(chunk.content),  # Convert to string if needed
                        source=getattr(chunk, "doc_id", None)
                        or getattr(chunk, "source", None),
                        score=getattr(chunk, "score", None),
                    )
                    for chunk in query_response.chunks[:5]  # Limit to top 5 chunks
                ]
                logger.info(f"Retrieved {len(rag_chunks)} chunks from vector DB")

                # Extract doc_ids from chunks for referenced_documents
                metadata_doc_ids = set()
                for chunk in query_response.chunks[:5]:
                    metadata = getattr(chunk, "metadata", None)
                    if metadata and "doc_id" in metadata:
                        reference_doc = metadata["doc_id"]
                        logger.info(reference_doc)
                        if reference_doc and reference_doc not in metadata_doc_ids:
                            metadata_doc_ids.add(reference_doc)
                            doc_ids_from_chunks.append(ReferencedDocument(
                                    doc_id=reference_doc,
                                    doc_title=metadata.get("title", None),
                                    doc_url=metadata.get("url", None),

                            )
                        )
=======
                # Store chunks and scores for later inclusion in TurnSummary
                retrieved_chunks = query_response.chunks
                retrieved_scores = (
                    query_response.scores if hasattr(query_response, "scores") else []
                )

>>>>>>> 8dc7a16b
                logger.info(
                    f"Extracted {len(doc_ids_from_chunks)} unique document IDs from chunks"
                )

    except Exception as e:
        logger.warning(f"Failed to query vector database for chunks: {e}")
        logger.debug(f"Vector DB query error details: {traceback.format_exc()}")
        # Continue without RAG chunks

    # Convert retrieved chunks to RAGChunk format
    rag_chunks = []
    for i, chunk in enumerate(retrieved_chunks):
        # Extract source from chunk metadata based on OFFLINE flag
        source = None
        if chunk.metadata:
            if OFFLINE:
                parent_id = chunk.metadata.get("parent_id")
                if parent_id:
                    source = urljoin("https://mimir.corp.redhat.com", parent_id)
            else:
                source = chunk.metadata.get("reference_url")

        # Get score from retrieved_scores list if available
        score = retrieved_scores[i] if i < len(retrieved_scores) else None

        rag_chunks.append(
            RAGChunk(
                content=chunk.content,
                source=source,
                score=score,
            )
        )

    summary = TurnSummary(
        llm_response=(
            interleaved_content_as_str(response.output_message.content)
            if (
                getattr(response, "output_message", None) is not None
                and getattr(response.output_message, "content", None) is not None
            )
            else ""
        ),
        tool_calls=[],
        rag_chunks=rag_chunks,
    )

    referenced_documents = parse_referenced_documents(response)

    # Add documents from Solr chunks to referenced_documents
    referenced_documents.extend(doc_ids_from_chunks)

    # Update token count metrics and extract token usage in one call
    model_label = model_id.split("/", 1)[1] if "/" in model_id else model_id
    token_usage = extract_and_update_token_metrics(
        response, model_label, provider_id, system_prompt
    )

    # Check for validation errors in the response
    steps = response.steps or []
    for step in steps:
        if step.step_type == "shield_call" and step.violation:
            # Metric for LLM validation errors
            metrics.llm_calls_validation_errors_total.inc()
        if step.step_type == "tool_execution":
            summary.append_tool_calls_from_llama(step)

    if not summary.llm_response:
        logger.warning(
            "Response lacks output_message.content (conversation_id=%s)",
            conversation_id,
        )
    return (summary, conversation_id, referenced_documents, token_usage)


def validate_attachments_metadata(attachments: list[Attachment]) -> None:
    """Validate the attachments metadata provided in the request.

    Raises:
        HTTPException: If any attachment has an invalid type or content type,
        an HTTP 422 error is raised.
    """
    for attachment in attachments:
        if attachment.attachment_type not in constants.ATTACHMENT_TYPES:
            message = (
                f"Attachment with improper type {attachment.attachment_type} detected"
            )
            logger.error(message)
            raise HTTPException(
                status_code=status.HTTP_422_UNPROCESSABLE_ENTITY,
                detail={
                    "response": constants.UNABLE_TO_PROCESS_RESPONSE,
                    "cause": message,
                },
            )
        if attachment.content_type not in constants.ATTACHMENT_CONTENT_TYPES:
            message = f"Attachment with improper content type {attachment.content_type} detected"
            logger.error(message)
            raise HTTPException(
                status_code=status.HTTP_422_UNPROCESSABLE_ENTITY,
                detail={
                    "response": constants.UNABLE_TO_PROCESS_RESPONSE,
                    "cause": message,
                },
            )


def get_rag_toolgroups(
    vector_db_ids: list[str],
) -> list[Toolgroup] | None:
    """
    Return a list of RAG Tool groups if the given vector DB list is not empty.

    Generate a list containing a RAG knowledge search toolgroup if
    vector database IDs are provided.

    Parameters:
        vector_db_ids (list[str]): List of vector database identifiers to include in the toolgroup.

    Returns:
        list[Toolgroup] | None: A list with a single RAG toolgroup if
        vector_db_ids is non-empty; otherwise, None.
    """
    return (
        [
            ToolgroupAgentToolGroupWithArgs(
                name="builtin::rag/knowledge_search",
                args={
                    "vector_db_ids": vector_db_ids,
                },
            )
        ]
        if vector_db_ids
        else None
    )<|MERGE_RESOLUTION|>--- conflicted
+++ resolved
@@ -762,7 +762,6 @@
     # Use the original query without adding RAG context to the user message
     user_content = query_request.query
 
-<<<<<<< HEAD
     response = await agent.create_turn(
         messages=[UserMessage(role="user", content=user_content)],
         session_id=session_id,
@@ -775,11 +774,6 @@
     # Extract RAG chunks from vector DB query response
     rag_chunks = []
     doc_ids_from_chunks = []
-=======
-    rag_context = ""
-    retrieved_chunks = []
-    retrieved_scores = []
->>>>>>> 8dc7a16b
     try:
         # Use the first available vector database if any exist
         vector_dbs = await client.vector_dbs.list()
@@ -796,7 +790,6 @@
 
             logger.info(f"The query response total payload: {query_response}")
 
-<<<<<<< HEAD
             if query_response.chunks:
                 from models.responses import RAGChunk, ReferencedDocument
 
@@ -827,14 +820,12 @@
 
                             )
                         )
-=======
                 # Store chunks and scores for later inclusion in TurnSummary
                 retrieved_chunks = query_response.chunks
                 retrieved_scores = (
                     query_response.scores if hasattr(query_response, "scores") else []
                 )
 
->>>>>>> 8dc7a16b
                 logger.info(
                     f"Extracted {len(doc_ids_from_chunks)} unique document IDs from chunks"
                 )
@@ -868,6 +859,30 @@
             )
         )
 
+    # Convert retrieved chunks to RAGChunk format
+    rag_chunks = []
+    for i, chunk in enumerate(retrieved_chunks):
+        # Extract source from chunk metadata based on OFFLINE flag
+        source = None
+        if chunk.metadata:
+            if OFFLINE:
+                parent_id = chunk.metadata.get("parent_id")
+                if parent_id:
+                    source = urljoin("https://mimir.corp.redhat.com", parent_id)
+            else:
+                source = chunk.metadata.get("reference_url")
+
+        # Get score from retrieved_scores list if available
+        score = retrieved_scores[i] if i < len(retrieved_scores) else None
+
+        rag_chunks.append(
+            RAGChunk(
+                content=chunk.content,
+                source=source,
+                score=score,
+            )
+        )
+
     summary = TurnSummary(
         llm_response=(
             interleaved_content_as_str(response.output_message.content)
