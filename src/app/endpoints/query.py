--- conflicted
+++ resolved
@@ -17,14 +17,9 @@
     AsyncLlamaStackClient,  # type: ignore
 )
 from llama_stack_client.types import Shield, UserMessage  # type: ignore
-<<<<<<< HEAD
 from llama_stack_client.types.agents.turn import Turn
 from llama_stack_client.types.agents.turn_create_params import (
     Document,
-=======
-from llama_stack_client.types.alpha.agents.turn import Turn
-from llama_stack_client.types.alpha.agents.turn_create_params import (
->>>>>>> 47215ad8
     Toolgroup,
     ToolgroupAgentToolGroupWithArgs,
 )
@@ -75,22 +70,15 @@
 )
 from utils.token_counter import TokenCounter, extract_and_update_token_metrics
 from utils.transcripts import store_transcript
-<<<<<<< HEAD
-from utils.types import TurnSummary
-=======
 from utils.types import TurnSummary, content_to_str
->>>>>>> 47215ad8
 
 logger = logging.getLogger("app.endpoints.handlers")
 router = APIRouter(tags=["query"])
 
-<<<<<<< HEAD
 # When OFFLINE is False, use reference_url for chunk source
 # When OFFLINE is True, use parent_id for chunk source
 # TODO: move this setting to a higher level configuration
 OFFLINE = True
-=======
->>>>>>> 47215ad8
 
 query_response: dict[int | str, dict[str, Any]] = {
     200: QueryResponse.openapi_response(),
@@ -750,7 +738,6 @@
             ),
         }
 
-<<<<<<< HEAD
         # Include RAG toolgroups when vector DBs are available
         vector_dbs = await client.vector_dbs.list()
         vector_db_ids = [vdb.identifier for vdb in vector_dbs]
@@ -762,14 +749,6 @@
         elif mcp_toolgroups:
             toolgroups = mcp_toolgroups
 
-=======
-        vector_db_ids = [
-            vector_store.id for vector_store in (await client.vector_stores.list()).data
-        ]
-        toolgroups = (get_rag_toolgroups(vector_db_ids) or []) + [
-            mcp_server.name for mcp_server in configuration.mcp_servers
-        ]
->>>>>>> 47215ad8
         # Convert empty list to None for consistency with existing behavior
         if toolgroups == []:
             toolgroups = None
@@ -884,11 +863,7 @@
     user_content = query_request.query + rag_context
 
     response = await agent.create_turn(
-<<<<<<< HEAD
         messages=[UserMessage(role="user", content=user_content)],
-=======
-        messages=[UserMessage(role="user", content=query_request.query).model_dump()],
->>>>>>> 47215ad8
         session_id=session_id,
         # documents=documents,
         stream=False,
@@ -906,12 +881,7 @@
             else ""
         ),
         tool_calls=[],
-<<<<<<< HEAD
         rag_chunks=rag_chunks,
-=======
-        tool_results=[],
-        rag_chunks=[],
->>>>>>> 47215ad8
     )
 
     referenced_documents = parse_referenced_documents(response)
