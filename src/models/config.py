--- conflicted
+++ resolved
@@ -471,12 +471,8 @@
     )
     authorization: Optional[AuthorizationConfiguration] = None
     customization: Optional[Customization] = None
-<<<<<<< HEAD
-    inference: InferenceConfiguration = InferenceConfiguration()
-    question_validation: QuestionValidationConfiguration = QuestionValidationConfiguration()
-=======
     inference: InferenceConfiguration = Field(default_factory=InferenceConfiguration)
->>>>>>> 63996a65
+    question_validation: QuestionValidationConfiguration = Field(default_factory=QuestionValidationConfiguration)
 
     def dump(self, filename: str = "configuration.json") -> None:
         """Dump actual configuration into JSON file."""
